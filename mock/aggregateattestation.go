--- conflicted
+++ resolved
@@ -21,21 +21,18 @@
 	"github.com/attestantio/go-eth2-client/spec/phase0"
 )
 
-<<<<<<< HEAD
 // AggregateAttestation fetches the aggregate attestation for the given options.
-func (*Service) AggregateAttestation(_ context.Context,
-	_ *api.AggregateAttestationOpts,
-=======
-// AggregateAttestation fetches the aggregate attestation given an attestation.
 func (s *Service) AggregateAttestation(ctx context.Context,
 	opts *api.AggregateAttestationOpts,
->>>>>>> da8a131b
 ) (
 	*api.Response[*spec.VersionedAttestation],
 	error,
 ) {
-<<<<<<< HEAD
-	return &api.Response[*spec.VersionedAttestation]{
+	if s.AggregateAttestationFunc != nil {
+		return s.AggregateAttestationFunc(ctx, opts)
+	}
+
+  return &api.Response[*spec.VersionedAttestation]{
 		Data: &spec.VersionedAttestation{
 			Version: spec.DataVersionPhase0,
 			Phase0: &phase0.Attestation{
@@ -43,17 +40,6 @@
 					Source: &phase0.Checkpoint{},
 					Target: &phase0.Checkpoint{},
 				},
-=======
-	if s.AggregateAttestationFunc != nil {
-		return s.AggregateAttestationFunc(ctx, opts)
-	}
-
-	return &api.Response[*phase0.Attestation]{
-		Data: &phase0.Attestation{
-			Data: &phase0.AttestationData{
-				Source: &phase0.Checkpoint{},
-				Target: &phase0.Checkpoint{},
->>>>>>> da8a131b
 			},
 		},
 		Metadata: make(map[string]any),
