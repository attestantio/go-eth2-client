--- conflicted
+++ resolved
@@ -21,11 +21,7 @@
 	apiv1 "github.com/attestantio/go-eth2-client/api/v1"
 	"github.com/attestantio/go-eth2-client/spec"
 	"github.com/attestantio/go-eth2-client/spec/altair"
-<<<<<<< HEAD
 	"github.com/attestantio/go-eth2-client/spec/eip7732"
-=======
-	"github.com/attestantio/go-eth2-client/spec/electra"
->>>>>>> 5cf20f4f
 	"github.com/attestantio/go-eth2-client/spec/phase0"
 	"github.com/pkg/errors"
 	"github.com/rs/zerolog"
@@ -54,7 +50,6 @@
 	SyncDistance phase0.Slot
 
 	// Functions that can be provided to mock specific responses from this client.
-<<<<<<< HEAD
 	AggregateAttestationFunc           func(context.Context, *api.AggregateAttestationOpts) (*api.Response[*spec.VersionedAttestation], error)
 	AttesterDutiesFunc                 func(context.Context, *api.AttesterDutiesOpts) (*api.Response[[]*apiv1.AttesterDuty], error)
 	AttestationDataFunc                func(context.Context, *api.AttestationDataOpts) (*api.Response[*phase0.AttestationData], error)
@@ -66,7 +61,7 @@
 	BeaconStateRootFunc                func(context.Context, *api.BeaconStateRootOpts) (*api.Response[*phase0.Root], error)
 	BlockRewardsFunc                   func(context.Context, *api.BlockRewardsOpts) (*api.Response[*apiv1.BlockRewards], error)
 	DepositContractFunc                func(context.Context, *api.DepositContractOpts) (*api.Response[*apiv1.DepositContract], error)
-	EventsFunc                         func(context.Context, []string, client.EventHandlerFunc) error
+	EventsFunc                         func(context.Context, *api.EventsOpts) error
 	FinalityFunc                       func(context.Context, *api.FinalityOpts) (*api.Response[*apiv1.Finality], error)
 	ForkChoiceFunc                     func(context.Context, *api.ForkChoiceOpts) (*api.Response[*apiv1.ForkChoice], error)
 	ForkFunc                           func(context.Context, *api.ForkOpts) (*api.Response[*phase0.Fork], error)
@@ -86,40 +81,6 @@
 	ValidatorBalancesFunc              func(context.Context, *api.ValidatorBalancesOpts) (*api.Response[map[phase0.ValidatorIndex]phase0.Gwei], error)
 	ValidatorsFunc                     func(context.Context, *api.ValidatorsOpts) (*api.Response[map[phase0.ValidatorIndex]*apiv1.Validator], error)
 	VoluntaryExitPoolFunc              func(context.Context, *api.VoluntaryExitPoolOpts) (*api.Response[[]*phase0.SignedVoluntaryExit], error)
-=======
-	AggregateAttestationFunc      func(context.Context, *api.AggregateAttestationOpts) (*api.Response[*spec.VersionedAttestation], error)
-	AttesterDutiesFunc            func(context.Context, *api.AttesterDutiesOpts) (*api.Response[[]*apiv1.AttesterDuty], error)
-	AttestationDataFunc           func(context.Context, *api.AttestationDataOpts) (*api.Response[*phase0.AttestationData], error)
-	AttestationRewardsFunc        func(context.Context, *api.AttestationRewardsOpts) (*api.Response[*apiv1.AttestationRewards], error)
-	BeaconBlockHeaderFunc         func(context.Context, *api.BeaconBlockHeaderOpts) (*api.Response[*apiv1.BeaconBlockHeader], error)
-	BeaconBlockRootFunc           func(context.Context, *api.BeaconBlockRootOpts) (*api.Response[*phase0.Root], error)
-	BeaconStateFunc               func(context.Context, *api.BeaconStateOpts) (*api.Response[*spec.VersionedBeaconState], error)
-	BeaconStateRandaoFunc         func(context.Context, *api.BeaconStateRandaoOpts) (*api.Response[*phase0.Root], error)
-	BeaconStateRootFunc           func(context.Context, *api.BeaconStateRootOpts) (*api.Response[*phase0.Root], error)
-	BlockRewardsFunc              func(context.Context, *api.BlockRewardsOpts) (*api.Response[*apiv1.BlockRewards], error)
-	DepositContractFunc           func(context.Context, *api.DepositContractOpts) (*api.Response[*apiv1.DepositContract], error)
-	EventsFunc                    func(context.Context, *api.EventsOpts) error
-	FinalityFunc                  func(context.Context, *api.FinalityOpts) (*api.Response[*apiv1.Finality], error)
-	ForkChoiceFunc                func(context.Context, *api.ForkChoiceOpts) (*api.Response[*apiv1.ForkChoice], error)
-	ForkFunc                      func(context.Context, *api.ForkOpts) (*api.Response[*phase0.Fork], error)
-	ForkScheduleFunc              func(context.Context, *api.ForkScheduleOpts) (*api.Response[[]*phase0.Fork], error)
-	GenesisFunc                   func(context.Context, *api.GenesisOpts) (*api.Response[*apiv1.Genesis], error)
-	NodePeersFunc                 func(context.Context, *api.NodePeersOpts) (*api.Response[[]*apiv1.Peer], error)
-	NodeSyncingFunc               func(context.Context, *api.NodeSyncingOpts) (*api.Response[*apiv1.SyncState], error)
-	NodeVersionFunc               func(context.Context, *api.NodeVersionOpts) (*api.Response[string], error)
-	PendingDepositsFunc           func(context.Context, *api.PendingDepositsOpts) (*api.Response[[]*electra.PendingDeposit], error)
-	ProposalFunc                  func(context.Context, *api.ProposalOpts) (*api.Response[*api.VersionedProposal], error)
-	ProposerDutiesFunc            func(context.Context, *api.ProposerDutiesOpts) (*api.Response[[]*apiv1.ProposerDuty], error)
-	SignedBeaconBlockFunc         func(context.Context, *api.SignedBeaconBlockOpts) (*api.Response[*spec.VersionedSignedBeaconBlock], error)
-	SpecFunc                      func(context.Context, *api.SpecOpts) (*api.Response[map[string]any], error)
-	SyncCommitteeContributionFunc func(context.Context, *api.SyncCommitteeContributionOpts) (*api.Response[*altair.SyncCommitteeContribution], error)
-	SyncCommitteeDutiesFunc       func(context.Context, *api.SyncCommitteeDutiesOpts) (*api.Response[[]*apiv1.SyncCommitteeDuty], error)
-	SyncCommitteeRewardsFunc      func(context.Context, *api.SyncCommitteeRewardsOpts) (*api.Response[[]*apiv1.SyncCommitteeReward], error)
-	ValidatorBalancesFunc         func(context.Context, *api.ValidatorBalancesOpts) (*api.Response[map[phase0.ValidatorIndex]phase0.Gwei], error)
-	ValidatorLivenessFunc         func(context.Context, *api.ValidatorLivenessOpts) (*api.Response[[]*apiv1.ValidatorLiveness], error)
-	ValidatorsFunc                func(context.Context, *api.ValidatorsOpts) (*api.Response[map[phase0.ValidatorIndex]*apiv1.Validator], error)
-	VoluntaryExitPoolFunc         func(context.Context, *api.VoluntaryExitPoolOpts) (*api.Response[[]*phase0.SignedVoluntaryExit], error)
->>>>>>> 5cf20f4f
 }
 
 // log is a service-wide logger.
