--- conflicted
+++ resolved
@@ -410,14 +410,10 @@
 // NodeClientProvider provides the client for the node.
 type NodeClientProvider interface {
 	// NodeClient provides the client for the node.
-<<<<<<< HEAD
-	NodeClient(ctx context.Context) (string, error)
+	NodeClient(ctx context.Context) (*api.Response[string], error)
 }
 
 type PeerProvider interface {
 	// Peers provides the peers for the node.
 	Peers(ctx context.Context, peerStates []string, peerDirections []string) (*apiv1.Peers, error)
-=======
-	NodeClient(ctx context.Context) (*api.Response[string], error)
->>>>>>> b12f127a
 }