// Copyright © 2021 - 2024 Attestant Limited.
// Licensed under the Apache License, Version 2.0 (the "License");
// you may not use this file except in compliance with the License.
// You may obtain a copy of the License at
//
//     http://www.apache.org/licenses/LICENSE-2.0
//
// Unless required by applicable law or agreed to in writing, software
// distributed under the License is distributed on an "AS IS" BASIS,
// WITHOUT WARRANTIES OR CONDITIONS OF ANY KIND, either express or implied.
// See the License for the specific language governing permissions and
// limitations under the License.

package spec

import (
	"github.com/attestantio/go-eth2-client/spec/altair"
	"github.com/attestantio/go-eth2-client/spec/bellatrix"
	"github.com/attestantio/go-eth2-client/spec/capella"
	"github.com/attestantio/go-eth2-client/spec/deneb"
	"github.com/attestantio/go-eth2-client/spec/eip7732"
	"github.com/attestantio/go-eth2-client/spec/electra"
	"github.com/attestantio/go-eth2-client/spec/phase0"
)

// VersionedBeaconBlockBody contains a versioned beacon block body.
type VersionedBeaconBlockBody struct {
	Version   DataVersion
	Phase0    *phase0.BeaconBlockBody
	Altair    *altair.BeaconBlockBody
	Bellatrix *bellatrix.BeaconBlockBody
	Capella   *capella.BeaconBlockBody
	Deneb     *deneb.BeaconBlockBody
	Electra   *electra.BeaconBlockBody
<<<<<<< HEAD
	EIP7732   *eip7732.BeaconBlockBody
=======
	Fulu      *electra.BeaconBlockBody
>>>>>>> dc292883
}

// String returns a string version of the structure.
func (v *VersionedBeaconBlockBody) String() string {
	switch v.Version {
	case DataVersionPhase0:
		if v.Phase0 == nil {
			return ""
		}

		return v.Phase0.String()
	case DataVersionAltair:
		if v.Altair == nil {
			return ""
		}

		return v.Altair.String()
	case DataVersionBellatrix:
		if v.Bellatrix == nil {
			return ""
		}

		return v.Bellatrix.String()
	case DataVersionCapella:
		if v.Capella == nil {
			return ""
		}

		return v.Capella.String()
	case DataVersionDeneb:
		if v.Deneb == nil {
			return ""
		}

		return v.Deneb.String()
	case DataVersionElectra:
		if v.Electra == nil {
			return ""
		}

		return v.Electra.String()
<<<<<<< HEAD
	case DataVersionEIP7732:
		if v.EIP7732 == nil {
			return ""
		}

		return v.EIP7732.String()
=======
	case DataVersionFulu:
		if v.Fulu == nil {
			return ""
		}

		return v.Fulu.String()
>>>>>>> dc292883
	default:
		return "unknown version"
	}
}<|MERGE_RESOLUTION|>--- conflicted
+++ resolved
@@ -32,11 +32,8 @@
 	Capella   *capella.BeaconBlockBody
 	Deneb     *deneb.BeaconBlockBody
 	Electra   *electra.BeaconBlockBody
-<<<<<<< HEAD
+	Fulu      *electra.BeaconBlockBody
 	EIP7732   *eip7732.BeaconBlockBody
-=======
-	Fulu      *electra.BeaconBlockBody
->>>>>>> dc292883
 }
 
 // String returns a string version of the structure.
@@ -78,21 +75,18 @@
 		}
 
 		return v.Electra.String()
-<<<<<<< HEAD
+	case DataVersionFulu:
+		if v.Fulu == nil {
+			return ""
+		}
+
+		return v.Fulu.String()
 	case DataVersionEIP7732:
 		if v.EIP7732 == nil {
 			return ""
 		}
 
 		return v.EIP7732.String()
-=======
-	case DataVersionFulu:
-		if v.Fulu == nil {
-			return ""
-		}
-
-		return v.Fulu.String()
->>>>>>> dc292883
 	default:
 		return "unknown version"
 	}
