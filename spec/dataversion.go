// Copyright © 2021 - 2023 Attestant Limited.
// Licensed under the Apache License, Version 2.0 (the "License");
// you may not use this file except in compliance with the License.
// You may obtain a copy of the License at
//
//     http://www.apache.org/licenses/LICENSE-2.0
//
// Unless required by applicable law or agreed to in writing, software
// distributed under the License is distributed on an "AS IS" BASIS,
// WITHOUT WARRANTIES OR CONDITIONS OF ANY KIND, either express or implied.
// See the License for the specific language governing permissions and
// limitations under the License.

package spec

import (
	"fmt"
	"strings"
)

// DataVersion defines the spec version of the data in a response.
type DataVersion uint64

const (
	// DataVersionUnknown is an unknown data version.
	DataVersionUnknown DataVersion = iota
	// DataVersionPhase0 is data applicable for the initial release of the beacon chain.
	DataVersionPhase0
	// DataVersionAltair is data applicable for the Altair release of the beacon chain.
	DataVersionAltair
	// DataVersionBellatrix is data applicable for the Bellatrix release of the beacon chain.
	DataVersionBellatrix
	// DataVersionCapella is data applicable for the Capella release of the beacon chain.
	DataVersionCapella
	// DataVersionDeneb is data applicable for the Deneb release of the beacon chain.
	DataVersionDeneb
	// DataVersionElectra is data applicable for the Electra release of the beacon chain.
	DataVersionElectra
	// DataVersionEIP7732 is data applicable for the EIP-7732 release of the beacon chain.
	DataVersionEIP7732
)

var dataVersionStrings = [...]string{
	"unknown",
	"phase0",
	"altair",
	"bellatrix",
	"capella",
	"deneb",
	"electra",
	"eip7732",
}

var dataVersionMap = map[string]DataVersion{
	`"phase0"`:    DataVersionPhase0,
	`"altair"`:    DataVersionAltair,
	`"bellatrix"`: DataVersionBellatrix,
	`"capella"`:   DataVersionCapella,
	`"deneb"`:     DataVersionDeneb,
	`"electra"`:   DataVersionElectra,
}

// MarshalJSON implements json.Marshaler.
func (d *DataVersion) MarshalJSON() ([]byte, error) {
	return []byte(fmt.Sprintf("%q", dataVersionStrings[*d])), nil
}

// UnmarshalJSON implements json.Unmarshaler.
func (d *DataVersion) UnmarshalJSON(input []byte) error {
<<<<<<< HEAD
	var err error
	switch strings.ToLower(string(input)) {
	case `"phase0"`:
		*d = DataVersionPhase0
	case `"altair"`:
		*d = DataVersionAltair
	case `"bellatrix"`:
		*d = DataVersionBellatrix
	case `"capella"`:
		*d = DataVersionCapella
	case `"deneb"`:
		*d = DataVersionDeneb
	case `"electra"`:
		*d = DataVersionElectra
	case `"eip7732"`:
		*d = DataVersionEIP7732
	default:
		err = fmt.Errorf("unrecognised data version %s", string(input))
=======
	lower := strings.ToLower(string(input))
	version, ok := dataVersionMap[lower]
	if !ok {
		return fmt.Errorf("unrecognised data version %s", string(input))
>>>>>>> 5cf20f4f
	}
	*d = version

	return nil
}

// String returns a string representation of the struct.
func (d DataVersion) String() string {
	if int(d) >= len(dataVersionStrings) {
		return "unknown"
	}

	return dataVersionStrings[d]
}

// DataVersionFromString turns a fork string into a DataVersion
// returns an error if the fork is not recognized.
func DataVersionFromString(fork string) (DataVersion, error) {
	var version DataVersion

	return version, version.UnmarshalJSON([]byte(fmt.Sprintf("\"%v\"", fork)))
}<|MERGE_RESOLUTION|>--- conflicted
+++ resolved
@@ -58,6 +58,7 @@
 	`"capella"`:   DataVersionCapella,
 	`"deneb"`:     DataVersionDeneb,
 	`"electra"`:   DataVersionElectra,
+	`"eip7732"`:   DataVersionEIP7732,
 }
 
 // MarshalJSON implements json.Marshaler.
@@ -67,31 +68,10 @@
 
 // UnmarshalJSON implements json.Unmarshaler.
 func (d *DataVersion) UnmarshalJSON(input []byte) error {
-<<<<<<< HEAD
-	var err error
-	switch strings.ToLower(string(input)) {
-	case `"phase0"`:
-		*d = DataVersionPhase0
-	case `"altair"`:
-		*d = DataVersionAltair
-	case `"bellatrix"`:
-		*d = DataVersionBellatrix
-	case `"capella"`:
-		*d = DataVersionCapella
-	case `"deneb"`:
-		*d = DataVersionDeneb
-	case `"electra"`:
-		*d = DataVersionElectra
-	case `"eip7732"`:
-		*d = DataVersionEIP7732
-	default:
-		err = fmt.Errorf("unrecognised data version %s", string(input))
-=======
 	lower := strings.ToLower(string(input))
 	version, ok := dataVersionMap[lower]
 	if !ok {
 		return fmt.Errorf("unrecognised data version %s", string(input))
->>>>>>> 5cf20f4f
 	}
 	*d = version
 
