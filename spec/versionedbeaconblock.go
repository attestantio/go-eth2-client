// Copyright © 2021 - 2024 Attestant Limited.
// Licensed under the Apache License, Version 2.0 (the "License");
// you may not use this file except in compliance with the License.
// You may obtain a copy of the License at
//
//     http://www.apache.org/licenses/LICENSE-2.0
//
// Unless required by applicable law or agreed to in writing, software
// distributed under the License is distributed on an "AS IS" BASIS,
// WITHOUT WARRANTIES OR CONDITIONS OF ANY KIND, either express or implied.
// See the License for the specific language governing permissions and
// limitations under the License.

package spec

import (
	"errors"

	"github.com/attestantio/go-eth2-client/spec/electra"

	"github.com/attestantio/go-eth2-client/spec/altair"
	"github.com/attestantio/go-eth2-client/spec/bellatrix"
	"github.com/attestantio/go-eth2-client/spec/capella"
	"github.com/attestantio/go-eth2-client/spec/deneb"
	"github.com/attestantio/go-eth2-client/spec/eip7732"
	"github.com/attestantio/go-eth2-client/spec/phase0"
)

// VersionedBeaconBlock contains a versioned beacon block.
type VersionedBeaconBlock struct {
	Version   DataVersion
	Phase0    *phase0.BeaconBlock
	Altair    *altair.BeaconBlock
	Bellatrix *bellatrix.BeaconBlock
	Capella   *capella.BeaconBlock
	Deneb     *deneb.BeaconBlock
	Electra   *electra.BeaconBlock
<<<<<<< HEAD
	EIP7732   *eip7732.BeaconBlock
=======
	Fulu      *electra.BeaconBlock
>>>>>>> dc292883
}

// IsEmpty returns true if there is no block.
func (v *VersionedBeaconBlock) IsEmpty() bool {
<<<<<<< HEAD
	return v.Phase0 == nil && v.Altair == nil && v.Bellatrix == nil && v.Capella == nil && v.Deneb == nil &&
		v.Electra == nil && v.EIP7732 == nil
=======
	return v.Phase0 == nil && v.Altair == nil && v.Bellatrix == nil && v.Capella == nil &&
		v.Deneb == nil && v.Electra == nil && v.Fulu == nil
>>>>>>> dc292883
}

// Slot returns the slot of the beacon block.
func (v *VersionedBeaconBlock) Slot() (phase0.Slot, error) {
	switch v.Version {
	case DataVersionPhase0:
		if v.Phase0 == nil {
			return 0, errors.New("no phase0 block")
		}

		return v.Phase0.Slot, nil
	case DataVersionAltair:
		if v.Altair == nil {
			return 0, errors.New("no altair block")
		}

		return v.Altair.Slot, nil
	case DataVersionBellatrix:
		if v.Bellatrix == nil {
			return 0, errors.New("no bellatrix block")
		}

		return v.Bellatrix.Slot, nil
	case DataVersionCapella:
		if v.Capella == nil {
			return 0, errors.New("no capella block")
		}

		return v.Capella.Slot, nil
	case DataVersionDeneb:
		if v.Deneb == nil {
			return 0, errors.New("no deneb block")
		}

		return v.Deneb.Slot, nil
	case DataVersionElectra:
		if v.Electra == nil {
			return 0, errors.New("no electra block")
		}

		return v.Electra.Slot, nil
<<<<<<< HEAD
	case DataVersionEIP7732:
		if v.EIP7732 == nil {
			return 0, errors.New("no eip7732 block")
		}

		return v.EIP7732.Slot, nil
=======
	case DataVersionFulu:
		if v.Fulu == nil {
			return 0, errors.New("no fulu block")
		}

		return v.Fulu.Slot, nil
>>>>>>> dc292883
	default:
		return 0, errors.New("unknown version")
	}
}

// RandaoReveal returns the RANDAO reveal of the beacon block.
func (v *VersionedBeaconBlock) RandaoReveal() (phase0.BLSSignature, error) {
	switch v.Version {
	case DataVersionPhase0:
		if v.Phase0 == nil {
			return phase0.BLSSignature{}, errors.New("no phase0 block")
		}
		if v.Phase0.Body == nil {
			return phase0.BLSSignature{}, errors.New("no phase0 block body")
		}

		return v.Phase0.Body.RANDAOReveal, nil
	case DataVersionAltair:
		if v.Altair == nil {
			return phase0.BLSSignature{}, errors.New("no altair block")
		}
		if v.Altair.Body == nil {
			return phase0.BLSSignature{}, errors.New("no altair block body")
		}

		return v.Altair.Body.RANDAOReveal, nil
	case DataVersionBellatrix:
		if v.Bellatrix == nil {
			return phase0.BLSSignature{}, errors.New("no bellatrix block")
		}
		if v.Bellatrix.Body == nil {
			return phase0.BLSSignature{}, errors.New("no bellatrix block body")
		}

		return v.Bellatrix.Body.RANDAOReveal, nil
	case DataVersionCapella:
		if v.Capella == nil {
			return phase0.BLSSignature{}, errors.New("no capella block")
		}
		if v.Capella.Body == nil {
			return phase0.BLSSignature{}, errors.New("no capella block body")
		}

		return v.Capella.Body.RANDAOReveal, nil
	case DataVersionDeneb:
		if v.Deneb == nil {
			return phase0.BLSSignature{}, errors.New("no deneb block")
		}
		if v.Deneb.Body == nil {
			return phase0.BLSSignature{}, errors.New("no deneb block body")
		}

		return v.Deneb.Body.RANDAOReveal, nil
	case DataVersionElectra:
		if v.Electra == nil {
			return phase0.BLSSignature{}, errors.New("no electra block")
		}
		if v.Electra.Body == nil {
			return phase0.BLSSignature{}, errors.New("no electra block body")
		}

		return v.Electra.Body.RANDAOReveal, nil
<<<<<<< HEAD
	case DataVersionEIP7732:
		if v.EIP7732 == nil {
			return phase0.BLSSignature{}, errors.New("no eip7732 block")
		}
		if v.EIP7732.Body == nil {
			return phase0.BLSSignature{}, errors.New("no eip7732 block body")
		}

		return v.EIP7732.Body.RANDAOReveal, nil
=======
	case DataVersionFulu:
		if v.Fulu == nil {
			return phase0.BLSSignature{}, errors.New("no fulu block")
		}
		if v.Fulu.Body == nil {
			return phase0.BLSSignature{}, errors.New("no fulu block body")
		}

		return v.Fulu.Body.RANDAOReveal, nil
>>>>>>> dc292883
	default:
		return phase0.BLSSignature{}, errors.New("unknown version")
	}
}

// Graffiti returns the graffiti of the beacon block.
func (v *VersionedBeaconBlock) Graffiti() ([32]byte, error) {
	switch v.Version {
	case DataVersionPhase0:
		if v.Phase0 == nil {
			return [32]byte{}, errors.New("no phase0 block")
		}
		if v.Phase0.Body == nil {
			return [32]byte{}, errors.New("no phase0 block body")
		}

		return v.Phase0.Body.Graffiti, nil
	case DataVersionAltair:
		if v.Altair == nil {
			return [32]byte{}, errors.New("no altair block")
		}
		if v.Altair.Body == nil {
			return [32]byte{}, errors.New("no altair block body")
		}

		return v.Altair.Body.Graffiti, nil
	case DataVersionBellatrix:
		if v.Bellatrix == nil {
			return [32]byte{}, errors.New("no bellatrix block")
		}
		if v.Bellatrix.Body == nil {
			return [32]byte{}, errors.New("no bellatrix block body")
		}

		return v.Bellatrix.Body.Graffiti, nil
	case DataVersionCapella:
		if v.Capella == nil {
			return [32]byte{}, errors.New("no capella block")
		}
		if v.Capella.Body == nil {
			return [32]byte{}, errors.New("no capella block body")
		}

		return v.Capella.Body.Graffiti, nil
	case DataVersionDeneb:
		if v.Deneb == nil {
			return [32]byte{}, errors.New("no deneb block")
		}
		if v.Deneb.Body == nil {
			return [32]byte{}, errors.New("no deneb block body")
		}

		return v.Deneb.Body.Graffiti, nil
	case DataVersionElectra:
		if v.Electra == nil {
			return [32]byte{}, errors.New("no electra block")
		}
		if v.Electra.Body == nil {
			return [32]byte{}, errors.New("no electra block body")
		}

		return v.Electra.Body.Graffiti, nil
<<<<<<< HEAD
	case DataVersionEIP7732:
		if v.EIP7732 == nil {
			return [32]byte{}, errors.New("no eip7732 block")
		}
		if v.EIP7732.Body == nil {
			return [32]byte{}, errors.New("no eip7732 block body")
		}

		return v.EIP7732.Body.Graffiti, nil
=======
	case DataVersionFulu:
		if v.Fulu == nil {
			return [32]byte{}, errors.New("no fulu block")
		}
		if v.Fulu.Body == nil {
			return [32]byte{}, errors.New("no fulu block body")
		}

		return v.Fulu.Body.Graffiti, nil
>>>>>>> dc292883
	default:
		return [32]byte{}, errors.New("unknown version")
	}
}

// ProposerIndex returns the proposer index of the beacon block.
func (v *VersionedBeaconBlock) ProposerIndex() (phase0.ValidatorIndex, error) {
	switch v.Version {
	case DataVersionPhase0:
		if v.Phase0 == nil {
			return 0, errors.New("no phase0 block")
		}

		return v.Phase0.ProposerIndex, nil
	case DataVersionAltair:
		if v.Altair == nil {
			return 0, errors.New("no altair block")
		}

		return v.Altair.ProposerIndex, nil
	case DataVersionBellatrix:
		if v.Bellatrix == nil {
			return 0, errors.New("no bellatrix block")
		}

		return v.Bellatrix.ProposerIndex, nil
	case DataVersionCapella:
		if v.Capella == nil {
			return 0, errors.New("no capella block")
		}

		return v.Capella.ProposerIndex, nil
	case DataVersionDeneb:
		if v.Deneb == nil {
			return 0, errors.New("no deneb block")
		}

		return v.Deneb.ProposerIndex, nil
	case DataVersionElectra:
		if v.Electra == nil {
			return 0, errors.New("no electra block")
		}

		return v.Electra.ProposerIndex, nil
<<<<<<< HEAD
	case DataVersionEIP7732:
		if v.EIP7732 == nil {
			return 0, errors.New("no eip7732 block")
		}

		return v.EIP7732.ProposerIndex, nil
=======
	case DataVersionFulu:
		if v.Fulu == nil {
			return 0, errors.New("no fulu block")
		}

		return v.Fulu.ProposerIndex, nil
>>>>>>> dc292883
	default:
		return 0, errors.New("unknown version")
	}
}

// Root returns the root of the beacon block.
func (v *VersionedBeaconBlock) Root() (phase0.Root, error) {
	switch v.Version {
	case DataVersionPhase0:
		if v.Phase0 == nil {
			return phase0.Root{}, errors.New("no phase0 block")
		}

		return v.Phase0.HashTreeRoot()
	case DataVersionAltair:
		if v.Altair == nil {
			return phase0.Root{}, errors.New("no altair block")
		}

		return v.Altair.HashTreeRoot()
	case DataVersionBellatrix:
		if v.Bellatrix == nil {
			return phase0.Root{}, errors.New("no bellatrix block")
		}

		return v.Bellatrix.HashTreeRoot()
	case DataVersionCapella:
		if v.Capella == nil {
			return phase0.Root{}, errors.New("no capella block")
		}

		return v.Capella.HashTreeRoot()
	case DataVersionDeneb:
		if v.Deneb == nil {
			return phase0.Root{}, errors.New("no deneb block")
		}

		return v.Deneb.HashTreeRoot()
	case DataVersionElectra:
		if v.Electra == nil {
			return phase0.Root{}, errors.New("no electra block")
		}

		return v.Electra.HashTreeRoot()
<<<<<<< HEAD
	case DataVersionEIP7732:
		if v.EIP7732 == nil {
			return phase0.Root{}, errors.New("no eip7732 block")
		}

		return v.EIP7732.HashTreeRoot()
=======
	case DataVersionFulu:
		if v.Fulu == nil {
			return phase0.Root{}, errors.New("no fulu block")
		}

		return v.Fulu.HashTreeRoot()
>>>>>>> dc292883
	default:
		return phase0.Root{}, errors.New("unknown version")
	}
}

// BodyRoot returns the body root of the beacon block.
func (v *VersionedBeaconBlock) BodyRoot() (phase0.Root, error) {
	switch v.Version {
	case DataVersionPhase0:
		if v.Phase0 == nil {
			return phase0.Root{}, errors.New("no phase0 block")
		}
		if v.Phase0.Body == nil {
			return phase0.Root{}, errors.New("no phase0 block body")
		}

		return v.Phase0.Body.HashTreeRoot()
	case DataVersionAltair:
		if v.Altair == nil {
			return phase0.Root{}, errors.New("no altair block")
		}
		if v.Altair.Body == nil {
			return phase0.Root{}, errors.New("no altair block body")
		}

		return v.Altair.Body.HashTreeRoot()
	case DataVersionBellatrix:
		if v.Bellatrix == nil {
			return phase0.Root{}, errors.New("no bellatrix block")
		}
		if v.Bellatrix.Body == nil {
			return phase0.Root{}, errors.New("no bellatrix block body")
		}

		return v.Bellatrix.Body.HashTreeRoot()
	case DataVersionCapella:
		if v.Capella == nil {
			return phase0.Root{}, errors.New("no capella block")
		}
		if v.Capella.Body == nil {
			return phase0.Root{}, errors.New("no capella block body")
		}

		return v.Capella.Body.HashTreeRoot()
	case DataVersionDeneb:
		if v.Deneb == nil {
			return phase0.Root{}, errors.New("no deneb block")
		}
		if v.Deneb.Body == nil {
			return phase0.Root{}, errors.New("no deneb block body")
		}

		return v.Deneb.Body.HashTreeRoot()
	case DataVersionElectra:
		if v.Electra == nil {
			return phase0.Root{}, errors.New("no electra block")
		}
		if v.Electra.Body == nil {
			return phase0.Root{}, errors.New("no electra block body")
		}

		return v.Electra.Body.HashTreeRoot()
<<<<<<< HEAD
	case DataVersionEIP7732:
		if v.EIP7732 == nil {
			return phase0.Root{}, errors.New("no eip7732 block")
		}
		if v.EIP7732.Body == nil {
			return phase0.Root{}, errors.New("no eip7732 block body")
		}

		return v.EIP7732.Body.HashTreeRoot()
=======
	case DataVersionFulu:
		if v.Fulu == nil {
			return phase0.Root{}, errors.New("no fulu block")
		}
		if v.Fulu.Body == nil {
			return phase0.Root{}, errors.New("no fulu block body")
		}

		return v.Fulu.Body.HashTreeRoot()
>>>>>>> dc292883
	default:
		return phase0.Root{}, errors.New("unknown version")
	}
}

// ParentRoot returns the parent root of the beacon block.
func (v *VersionedBeaconBlock) ParentRoot() (phase0.Root, error) {
	switch v.Version {
	case DataVersionPhase0:
		if v.Phase0 == nil {
			return phase0.Root{}, errors.New("no phase0 block")
		}

		return v.Phase0.ParentRoot, nil
	case DataVersionAltair:
		if v.Altair == nil {
			return phase0.Root{}, errors.New("no altair block")
		}

		return v.Altair.ParentRoot, nil
	case DataVersionBellatrix:
		if v.Bellatrix == nil {
			return phase0.Root{}, errors.New("no bellatrix block")
		}

		return v.Bellatrix.ParentRoot, nil
	case DataVersionCapella:
		if v.Capella == nil {
			return phase0.Root{}, errors.New("no capella block")
		}

		return v.Capella.ParentRoot, nil
	case DataVersionDeneb:
		if v.Deneb == nil {
			return phase0.Root{}, errors.New("no deneb block")
		}

		return v.Deneb.ParentRoot, nil
	case DataVersionElectra:
		if v.Electra == nil {
			return phase0.Root{}, errors.New("no electra block")
		}

		return v.Electra.ParentRoot, nil
<<<<<<< HEAD
	case DataVersionEIP7732:
		if v.EIP7732 == nil {
			return phase0.Root{}, errors.New("no eip7732 block")
		}

		return v.EIP7732.ParentRoot, nil
=======
	case DataVersionFulu:
		if v.Fulu == nil {
			return phase0.Root{}, errors.New("no fulu block")
		}

		return v.Fulu.ParentRoot, nil
>>>>>>> dc292883
	default:
		return phase0.Root{}, errors.New("unknown version")
	}
}

// StateRoot returns the state root of the beacon block.
func (v *VersionedBeaconBlock) StateRoot() (phase0.Root, error) {
	switch v.Version {
	case DataVersionPhase0:
		if v.Phase0 == nil {
			return phase0.Root{}, errors.New("no phase0 block")
		}

		return v.Phase0.StateRoot, nil
	case DataVersionAltair:
		if v.Altair == nil {
			return phase0.Root{}, errors.New("no altair block")
		}

		return v.Altair.StateRoot, nil
	case DataVersionBellatrix:
		if v.Bellatrix == nil {
			return phase0.Root{}, errors.New("no bellatrix block")
		}

		return v.Bellatrix.StateRoot, nil
	case DataVersionCapella:
		if v.Capella == nil {
			return phase0.Root{}, errors.New("no capella block")
		}

		return v.Capella.StateRoot, nil
	case DataVersionDeneb:
		if v.Deneb == nil {
			return phase0.Root{}, errors.New("no deneb block")
		}

		return v.Deneb.StateRoot, nil
	case DataVersionElectra:
		if v.Electra == nil {
			return phase0.Root{}, errors.New("no electra block")
		}

		return v.Electra.StateRoot, nil
<<<<<<< HEAD
	case DataVersionEIP7732:
		if v.EIP7732 == nil {
			return phase0.Root{}, errors.New("no eip7732 block")
		}

		return v.EIP7732.StateRoot, nil
=======
	case DataVersionFulu:
		if v.Fulu == nil {
			return phase0.Root{}, errors.New("no fulu block")
		}

		return v.Fulu.StateRoot, nil
>>>>>>> dc292883
	default:
		return phase0.Root{}, errors.New("unknown version")
	}
}

// Attestations returns the attestations of the beacon block.
func (v *VersionedBeaconBlock) Attestations() ([]VersionedAttestation, error) {
	switch v.Version {
	case DataVersionPhase0:
		if v.Phase0 == nil || v.Phase0.Body == nil {
			return nil, errors.New("no phase0 block")
		}

		versionedAttestations := make([]VersionedAttestation, len(v.Phase0.Body.Attestations))
		for i, attestation := range v.Phase0.Body.Attestations {
			versionedAttestations[i] = VersionedAttestation{
				Version: DataVersionPhase0,
				Phase0:  attestation,
			}
		}

		return versionedAttestations, nil
	case DataVersionAltair:
		if v.Altair == nil || v.Altair.Body == nil {
			return nil, errors.New("no altair block")
		}

		versionedAttestations := make([]VersionedAttestation, len(v.Altair.Body.Attestations))
		for i, attestation := range v.Altair.Body.Attestations {
			versionedAttestations[i] = VersionedAttestation{
				Version: DataVersionAltair,
				Altair:  attestation,
			}
		}

		return versionedAttestations, nil
	case DataVersionBellatrix:
		if v.Bellatrix == nil || v.Bellatrix.Body == nil {
			return nil, errors.New("no bellatrix block")
		}

		versionedAttestations := make([]VersionedAttestation, len(v.Bellatrix.Body.Attestations))
		for i, attestation := range v.Bellatrix.Body.Attestations {
			versionedAttestations[i] = VersionedAttestation{
				Version:   DataVersionBellatrix,
				Bellatrix: attestation,
			}
		}

		return versionedAttestations, nil
	case DataVersionCapella:
		if v.Capella == nil || v.Capella.Body == nil {
			return nil, errors.New("no capella block")
		}

		versionedAttestations := make([]VersionedAttestation, len(v.Capella.Body.Attestations))
		for i, attestation := range v.Capella.Body.Attestations {
			versionedAttestations[i] = VersionedAttestation{
				Version: DataVersionCapella,
				Capella: attestation,
			}
		}

		return versionedAttestations, nil
	case DataVersionDeneb:
		if v.Deneb == nil || v.Deneb.Body == nil {
			return nil, errors.New("no deneb block")
		}

		versionedAttestations := make([]VersionedAttestation, len(v.Deneb.Body.Attestations))
		for i, attestation := range v.Deneb.Body.Attestations {
			versionedAttestations[i] = VersionedAttestation{
				Version: DataVersionDeneb,
				Deneb:   attestation,
			}
		}

		return versionedAttestations, nil
	case DataVersionElectra:
		if v.Electra == nil || v.Electra.Body == nil {
			return nil, errors.New("no electra block")
		}

		versionedAttestations := make([]VersionedAttestation, len(v.Electra.Body.Attestations))
		for i, attestation := range v.Electra.Body.Attestations {
			versionedAttestations[i] = VersionedAttestation{
				Version: DataVersionElectra,
				Electra: attestation,
			}
		}

		return versionedAttestations, nil
<<<<<<< HEAD
	case DataVersionEIP7732:
		if v.EIP7732 == nil || v.EIP7732.Body == nil {
			return nil, errors.New("no eip7732 block")
		}

		versionedAttestations := make([]VersionedAttestation, len(v.EIP7732.Body.Attestations))
		for i, attestation := range v.EIP7732.Body.Attestations {
			versionedAttestations[i] = VersionedAttestation{
				Version: DataVersionEIP7732,
				EIP7732: attestation,
=======
	case DataVersionFulu:
		if v.Fulu == nil || v.Fulu.Body == nil {
			return nil, errors.New("no fulu block")
		}

		versionedAttestations := make([]VersionedAttestation, len(v.Fulu.Body.Attestations))
		for i, attestation := range v.Fulu.Body.Attestations {
			versionedAttestations[i] = VersionedAttestation{
				Version: DataVersionFulu,
				Fulu:    attestation,
>>>>>>> dc292883
			}
		}

		return versionedAttestations, nil
	default:
		return nil, errors.New("unknown version")
	}
}

// AttesterSlashings returns the attester slashings of the beacon block.
func (v *VersionedBeaconBlock) AttesterSlashings() ([]VersionedAttesterSlashing, error) {
	switch v.Version {
	case DataVersionPhase0:
		if v.Phase0 == nil || v.Phase0.Body == nil {
			return nil, errors.New("no phase0 block")
		}

		versionedAttesterSlashings := make([]VersionedAttesterSlashing, len(v.Phase0.Body.AttesterSlashings))
		for i, attesterSlashing := range v.Phase0.Body.AttesterSlashings {
			versionedAttesterSlashings[i] = VersionedAttesterSlashing{
				Version: DataVersionPhase0,
				Phase0:  attesterSlashing,
			}
		}

		return versionedAttesterSlashings, nil
	case DataVersionAltair:
		if v.Altair == nil || v.Altair.Body == nil {
			return nil, errors.New("no altair block")
		}

		versionedAttesterSlashings := make([]VersionedAttesterSlashing, len(v.Altair.Body.AttesterSlashings))
		for i, attesterSlashing := range v.Altair.Body.AttesterSlashings {
			versionedAttesterSlashings[i] = VersionedAttesterSlashing{
				Version: DataVersionAltair,
				Altair:  attesterSlashing,
			}
		}

		return versionedAttesterSlashings, nil
	case DataVersionBellatrix:
		if v.Bellatrix == nil || v.Bellatrix.Body == nil {
			return nil, errors.New("no bellatrix block")
		}

		versionedAttesterSlashings := make([]VersionedAttesterSlashing, len(v.Bellatrix.Body.AttesterSlashings))
		for i, attesterSlashing := range v.Bellatrix.Body.AttesterSlashings {
			versionedAttesterSlashings[i] = VersionedAttesterSlashing{
				Version:   DataVersionBellatrix,
				Bellatrix: attesterSlashing,
			}
		}

		return versionedAttesterSlashings, nil
	case DataVersionCapella:
		if v.Capella == nil || v.Capella.Body == nil {
			return nil, errors.New("no capella block")
		}

		versionedAttesterSlashings := make([]VersionedAttesterSlashing, len(v.Capella.Body.AttesterSlashings))
		for i, attesterSlashing := range v.Capella.Body.AttesterSlashings {
			versionedAttesterSlashings[i] = VersionedAttesterSlashing{
				Version: DataVersionCapella,
				Capella: attesterSlashing,
			}
		}

		return versionedAttesterSlashings, nil
	case DataVersionDeneb:
		if v.Deneb == nil || v.Deneb.Body == nil {
			return nil, errors.New("no deneb block")
		}

		versionedAttesterSlashings := make([]VersionedAttesterSlashing, len(v.Deneb.Body.AttesterSlashings))
		for i, attesterSlashing := range v.Deneb.Body.AttesterSlashings {
			versionedAttesterSlashings[i] = VersionedAttesterSlashing{
				Version: DataVersionDeneb,
				Deneb:   attesterSlashing,
			}
		}

		return versionedAttesterSlashings, nil
	case DataVersionElectra:
		if v.Electra == nil || v.Electra.Body == nil {
			return nil, errors.New("no electra block")
		}

		versionedAttesterSlashings := make([]VersionedAttesterSlashing, len(v.Electra.Body.AttesterSlashings))
		for i, attesterSlashing := range v.Electra.Body.AttesterSlashings {
			versionedAttesterSlashings[i] = VersionedAttesterSlashing{
				Version: DataVersionElectra,
				Electra: attesterSlashing,
			}
		}

		return versionedAttesterSlashings, nil
<<<<<<< HEAD
	case DataVersionEIP7732:
		if v.EIP7732 == nil || v.EIP7732.Body == nil {
			return nil, errors.New("no eip7732 block")
		}

		versionedAttesterSlashings := make([]VersionedAttesterSlashing, len(v.EIP7732.Body.AttesterSlashings))
		for i, attesterSlashing := range v.EIP7732.Body.AttesterSlashings {
			versionedAttesterSlashings[i] = VersionedAttesterSlashing{
				Version: DataVersionEIP7732,
				EIP7732: attesterSlashing,
=======
	case DataVersionFulu:
		if v.Fulu == nil || v.Fulu.Body == nil {
			return nil, errors.New("no fulu block")
		}

		versionedAttesterSlashings := make([]VersionedAttesterSlashing, len(v.Fulu.Body.AttesterSlashings))
		for i, attesterSlashing := range v.Fulu.Body.AttesterSlashings {
			versionedAttesterSlashings[i] = VersionedAttesterSlashing{
				Version: DataVersionFulu,
				Fulu:    attesterSlashing,
>>>>>>> dc292883
			}
		}

		return versionedAttesterSlashings, nil
	default:
		return nil, errors.New("unknown version")
	}
}

// ProposerSlashings returns the proposer slashings of the beacon block.
func (v *VersionedBeaconBlock) ProposerSlashings() ([]*phase0.ProposerSlashing, error) {
	switch v.Version {
	case DataVersionPhase0:
		if v.Phase0 == nil || v.Phase0.Body == nil {
			return nil, errors.New("no phase0 block")
		}

		return v.Phase0.Body.ProposerSlashings, nil
	case DataVersionAltair:
		if v.Altair == nil || v.Altair.Body == nil {
			return nil, errors.New("no altair block")
		}

		return v.Altair.Body.ProposerSlashings, nil
	case DataVersionBellatrix:
		if v.Bellatrix == nil || v.Bellatrix.Body == nil {
			return nil, errors.New("no bellatrix block")
		}

		return v.Bellatrix.Body.ProposerSlashings, nil
	case DataVersionCapella:
		if v.Capella == nil || v.Capella.Body == nil {
			return nil, errors.New("no capella block")
		}

		return v.Capella.Body.ProposerSlashings, nil
	case DataVersionDeneb:
		if v.Deneb == nil || v.Deneb.Body == nil {
			return nil, errors.New("no deneb block")
		}

		return v.Deneb.Body.ProposerSlashings, nil
	case DataVersionElectra:
		if v.Electra == nil || v.Electra.Body == nil {
			return nil, errors.New("no electra block")
		}

		return v.Electra.Body.ProposerSlashings, nil
<<<<<<< HEAD
	case DataVersionEIP7732:
		if v.EIP7732 == nil || v.EIP7732.Body == nil {
			return nil, errors.New("no eip7732 block")
		}

		return v.EIP7732.Body.ProposerSlashings, nil
=======
	case DataVersionFulu:
		if v.Fulu == nil || v.Fulu.Body == nil {
			return nil, errors.New("no fulu block")
		}

		return v.Fulu.Body.ProposerSlashings, nil
>>>>>>> dc292883
	default:
		return nil, errors.New("unknown version")
	}
}

// ExecutionPayload returns the execution payload of the beacon block.
func (v *VersionedBeaconBlock) ExecutionPayload() (*VersionedExecutionPayload, error) {
	versionedExecutionPayload := &VersionedExecutionPayload{
		Version: v.Version,
	}

	switch v.Version {
	case DataVersionPhase0:
		return nil, errors.New("no execution payload in phase0")
	case DataVersionAltair:
		return nil, errors.New("no execution payload in altair")
	case DataVersionBellatrix:
		if v.Bellatrix == nil || v.Bellatrix.Body == nil {
			return nil, errors.New("no bellatrix block")
		}

		versionedExecutionPayload.Bellatrix = v.Bellatrix.Body.ExecutionPayload
	case DataVersionCapella:
		if v.Capella == nil || v.Capella.Body == nil {
			return nil, errors.New("no capella block")
		}

		versionedExecutionPayload.Capella = v.Capella.Body.ExecutionPayload
	case DataVersionDeneb:
		if v.Deneb == nil || v.Deneb.Body == nil {
			return nil, errors.New("no deneb block")
		}

		versionedExecutionPayload.Deneb = v.Deneb.Body.ExecutionPayload
	case DataVersionElectra:
		if v.Electra == nil || v.Electra.Body == nil {
			return nil, errors.New("no electra block")
		}

		versionedExecutionPayload.Electra = v.Electra.Body.ExecutionPayload
<<<<<<< HEAD
	case DataVersionEIP7732:
		return nil, errors.New("no execution payload in eip7732")
=======
	case DataVersionFulu:
		if v.Fulu == nil || v.Fulu.Body == nil {
			return nil, errors.New("no fulu block")
		}

		versionedExecutionPayload.Fulu = v.Fulu.Body.ExecutionPayload
>>>>>>> dc292883
	default:
		return nil, errors.New("unknown version")
	}

	return versionedExecutionPayload, nil
}

// String returns a string version of the structure.
func (v *VersionedBeaconBlock) String() string {
	switch v.Version {
	case DataVersionPhase0:
		if v.Phase0 == nil {
			return ""
		}

		return v.Phase0.String()
	case DataVersionAltair:
		if v.Altair == nil {
			return ""
		}

		return v.Altair.String()
	case DataVersionBellatrix:
		if v.Bellatrix == nil {
			return ""
		}

		return v.Bellatrix.String()
	case DataVersionCapella:
		if v.Capella == nil {
			return ""
		}

		return v.Capella.String()
	case DataVersionDeneb:
		if v.Deneb == nil {
			return ""
		}

		return v.Deneb.String()
	case DataVersionElectra:
		if v.Electra == nil {
			return ""
		}

		return v.Electra.String()
<<<<<<< HEAD
	case DataVersionEIP7732:
		if v.EIP7732 == nil {
			return ""
		}

		return v.EIP7732.String()
=======
	case DataVersionFulu:
		if v.Fulu == nil {
			return ""
		}

		return v.Fulu.String()
>>>>>>> dc292883
	default:
		return "unknown version"
	}
}<|MERGE_RESOLUTION|>--- conflicted
+++ resolved
@@ -35,22 +35,14 @@
 	Capella   *capella.BeaconBlock
 	Deneb     *deneb.BeaconBlock
 	Electra   *electra.BeaconBlock
-<<<<<<< HEAD
+	Fulu      *electra.BeaconBlock
 	EIP7732   *eip7732.BeaconBlock
-=======
-	Fulu      *electra.BeaconBlock
->>>>>>> dc292883
 }
 
 // IsEmpty returns true if there is no block.
 func (v *VersionedBeaconBlock) IsEmpty() bool {
-<<<<<<< HEAD
 	return v.Phase0 == nil && v.Altair == nil && v.Bellatrix == nil && v.Capella == nil && v.Deneb == nil &&
-		v.Electra == nil && v.EIP7732 == nil
-=======
-	return v.Phase0 == nil && v.Altair == nil && v.Bellatrix == nil && v.Capella == nil &&
-		v.Deneb == nil && v.Electra == nil && v.Fulu == nil
->>>>>>> dc292883
+		v.Electra == nil && v.Fulu == nil && v.EIP7732 == nil
 }
 
 // Slot returns the slot of the beacon block.
@@ -92,246 +84,234 @@
 		}
 
 		return v.Electra.Slot, nil
-<<<<<<< HEAD
+	case DataVersionFulu:
+		if v.Fulu == nil {
+			return 0, errors.New("no fulu block")
+		}
+
+		return v.Fulu.Slot, nil
 	case DataVersionEIP7732:
 		if v.EIP7732 == nil {
 			return 0, errors.New("no eip7732 block")
 		}
 
 		return v.EIP7732.Slot, nil
-=======
+	default:
+		return 0, errors.New("unknown version")
+	}
+}
+
+// RandaoReveal returns the RANDAO reveal of the beacon block.
+func (v *VersionedBeaconBlock) RandaoReveal() (phase0.BLSSignature, error) {
+	switch v.Version {
+	case DataVersionPhase0:
+		if v.Phase0 == nil {
+			return phase0.BLSSignature{}, errors.New("no phase0 block")
+		}
+		if v.Phase0.Body == nil {
+			return phase0.BLSSignature{}, errors.New("no phase0 block body")
+		}
+
+		return v.Phase0.Body.RANDAOReveal, nil
+	case DataVersionAltair:
+		if v.Altair == nil {
+			return phase0.BLSSignature{}, errors.New("no altair block")
+		}
+		if v.Altair.Body == nil {
+			return phase0.BLSSignature{}, errors.New("no altair block body")
+		}
+
+		return v.Altair.Body.RANDAOReveal, nil
+	case DataVersionBellatrix:
+		if v.Bellatrix == nil {
+			return phase0.BLSSignature{}, errors.New("no bellatrix block")
+		}
+		if v.Bellatrix.Body == nil {
+			return phase0.BLSSignature{}, errors.New("no bellatrix block body")
+		}
+
+		return v.Bellatrix.Body.RANDAOReveal, nil
+	case DataVersionCapella:
+		if v.Capella == nil {
+			return phase0.BLSSignature{}, errors.New("no capella block")
+		}
+		if v.Capella.Body == nil {
+			return phase0.BLSSignature{}, errors.New("no capella block body")
+		}
+
+		return v.Capella.Body.RANDAOReveal, nil
+	case DataVersionDeneb:
+		if v.Deneb == nil {
+			return phase0.BLSSignature{}, errors.New("no deneb block")
+		}
+		if v.Deneb.Body == nil {
+			return phase0.BLSSignature{}, errors.New("no deneb block body")
+		}
+
+		return v.Deneb.Body.RANDAOReveal, nil
+	case DataVersionElectra:
+		if v.Electra == nil {
+			return phase0.BLSSignature{}, errors.New("no electra block")
+		}
+		if v.Electra.Body == nil {
+			return phase0.BLSSignature{}, errors.New("no electra block body")
+		}
+
+		return v.Electra.Body.RANDAOReveal, nil
+	case DataVersionFulu:
+		if v.Fulu == nil {
+			return phase0.BLSSignature{}, errors.New("no fulu block")
+		}
+		if v.Fulu.Body == nil {
+			return phase0.BLSSignature{}, errors.New("no fulu block body")
+		}
+
+		return v.Fulu.Body.RANDAOReveal, nil
+	case DataVersionEIP7732:
+		if v.EIP7732 == nil {
+			return phase0.BLSSignature{}, errors.New("no eip7732 block")
+		}
+		if v.EIP7732.Body == nil {
+			return phase0.BLSSignature{}, errors.New("no eip7732 block body")
+		}
+
+		return v.EIP7732.Body.RANDAOReveal, nil
+	default:
+		return phase0.BLSSignature{}, errors.New("unknown version")
+	}
+}
+
+// Graffiti returns the graffiti of the beacon block.
+func (v *VersionedBeaconBlock) Graffiti() ([32]byte, error) {
+	switch v.Version {
+	case DataVersionPhase0:
+		if v.Phase0 == nil {
+			return [32]byte{}, errors.New("no phase0 block")
+		}
+		if v.Phase0.Body == nil {
+			return [32]byte{}, errors.New("no phase0 block body")
+		}
+
+		return v.Phase0.Body.Graffiti, nil
+	case DataVersionAltair:
+		if v.Altair == nil {
+			return [32]byte{}, errors.New("no altair block")
+		}
+		if v.Altair.Body == nil {
+			return [32]byte{}, errors.New("no altair block body")
+		}
+
+		return v.Altair.Body.Graffiti, nil
+	case DataVersionBellatrix:
+		if v.Bellatrix == nil {
+			return [32]byte{}, errors.New("no bellatrix block")
+		}
+		if v.Bellatrix.Body == nil {
+			return [32]byte{}, errors.New("no bellatrix block body")
+		}
+
+		return v.Bellatrix.Body.Graffiti, nil
+	case DataVersionCapella:
+		if v.Capella == nil {
+			return [32]byte{}, errors.New("no capella block")
+		}
+		if v.Capella.Body == nil {
+			return [32]byte{}, errors.New("no capella block body")
+		}
+
+		return v.Capella.Body.Graffiti, nil
+	case DataVersionDeneb:
+		if v.Deneb == nil {
+			return [32]byte{}, errors.New("no deneb block")
+		}
+		if v.Deneb.Body == nil {
+			return [32]byte{}, errors.New("no deneb block body")
+		}
+
+		return v.Deneb.Body.Graffiti, nil
+	case DataVersionElectra:
+		if v.Electra == nil {
+			return [32]byte{}, errors.New("no electra block")
+		}
+		if v.Electra.Body == nil {
+			return [32]byte{}, errors.New("no electra block body")
+		}
+
+		return v.Electra.Body.Graffiti, nil
+	case DataVersionFulu:
+		if v.Fulu == nil {
+			return [32]byte{}, errors.New("no fulu block")
+		}
+		if v.Fulu.Body == nil {
+			return [32]byte{}, errors.New("no fulu block body")
+		}
+
+		return v.Fulu.Body.Graffiti, nil
+	case DataVersionEIP7732:
+		if v.EIP7732 == nil {
+			return [32]byte{}, errors.New("no eip7732 block")
+		}
+		if v.EIP7732.Body == nil {
+			return [32]byte{}, errors.New("no eip7732 block body")
+		}
+
+		return v.EIP7732.Body.Graffiti, nil
+	default:
+		return [32]byte{}, errors.New("unknown version")
+	}
+}
+
+// ProposerIndex returns the proposer index of the beacon block.
+func (v *VersionedBeaconBlock) ProposerIndex() (phase0.ValidatorIndex, error) {
+	switch v.Version {
+	case DataVersionPhase0:
+		if v.Phase0 == nil {
+			return 0, errors.New("no phase0 block")
+		}
+
+		return v.Phase0.ProposerIndex, nil
+	case DataVersionAltair:
+		if v.Altair == nil {
+			return 0, errors.New("no altair block")
+		}
+
+		return v.Altair.ProposerIndex, nil
+	case DataVersionBellatrix:
+		if v.Bellatrix == nil {
+			return 0, errors.New("no bellatrix block")
+		}
+
+		return v.Bellatrix.ProposerIndex, nil
+	case DataVersionCapella:
+		if v.Capella == nil {
+			return 0, errors.New("no capella block")
+		}
+
+		return v.Capella.ProposerIndex, nil
+	case DataVersionDeneb:
+		if v.Deneb == nil {
+			return 0, errors.New("no deneb block")
+		}
+
+		return v.Deneb.ProposerIndex, nil
+	case DataVersionElectra:
+		if v.Electra == nil {
+			return 0, errors.New("no electra block")
+		}
+
+		return v.Electra.ProposerIndex, nil
 	case DataVersionFulu:
 		if v.Fulu == nil {
 			return 0, errors.New("no fulu block")
 		}
 
-		return v.Fulu.Slot, nil
->>>>>>> dc292883
-	default:
-		return 0, errors.New("unknown version")
-	}
-}
-
-// RandaoReveal returns the RANDAO reveal of the beacon block.
-func (v *VersionedBeaconBlock) RandaoReveal() (phase0.BLSSignature, error) {
-	switch v.Version {
-	case DataVersionPhase0:
-		if v.Phase0 == nil {
-			return phase0.BLSSignature{}, errors.New("no phase0 block")
-		}
-		if v.Phase0.Body == nil {
-			return phase0.BLSSignature{}, errors.New("no phase0 block body")
-		}
-
-		return v.Phase0.Body.RANDAOReveal, nil
-	case DataVersionAltair:
-		if v.Altair == nil {
-			return phase0.BLSSignature{}, errors.New("no altair block")
-		}
-		if v.Altair.Body == nil {
-			return phase0.BLSSignature{}, errors.New("no altair block body")
-		}
-
-		return v.Altair.Body.RANDAOReveal, nil
-	case DataVersionBellatrix:
-		if v.Bellatrix == nil {
-			return phase0.BLSSignature{}, errors.New("no bellatrix block")
-		}
-		if v.Bellatrix.Body == nil {
-			return phase0.BLSSignature{}, errors.New("no bellatrix block body")
-		}
-
-		return v.Bellatrix.Body.RANDAOReveal, nil
-	case DataVersionCapella:
-		if v.Capella == nil {
-			return phase0.BLSSignature{}, errors.New("no capella block")
-		}
-		if v.Capella.Body == nil {
-			return phase0.BLSSignature{}, errors.New("no capella block body")
-		}
-
-		return v.Capella.Body.RANDAOReveal, nil
-	case DataVersionDeneb:
-		if v.Deneb == nil {
-			return phase0.BLSSignature{}, errors.New("no deneb block")
-		}
-		if v.Deneb.Body == nil {
-			return phase0.BLSSignature{}, errors.New("no deneb block body")
-		}
-
-		return v.Deneb.Body.RANDAOReveal, nil
-	case DataVersionElectra:
-		if v.Electra == nil {
-			return phase0.BLSSignature{}, errors.New("no electra block")
-		}
-		if v.Electra.Body == nil {
-			return phase0.BLSSignature{}, errors.New("no electra block body")
-		}
-
-		return v.Electra.Body.RANDAOReveal, nil
-<<<<<<< HEAD
-	case DataVersionEIP7732:
-		if v.EIP7732 == nil {
-			return phase0.BLSSignature{}, errors.New("no eip7732 block")
-		}
-		if v.EIP7732.Body == nil {
-			return phase0.BLSSignature{}, errors.New("no eip7732 block body")
-		}
-
-		return v.EIP7732.Body.RANDAOReveal, nil
-=======
-	case DataVersionFulu:
-		if v.Fulu == nil {
-			return phase0.BLSSignature{}, errors.New("no fulu block")
-		}
-		if v.Fulu.Body == nil {
-			return phase0.BLSSignature{}, errors.New("no fulu block body")
-		}
-
-		return v.Fulu.Body.RANDAOReveal, nil
->>>>>>> dc292883
-	default:
-		return phase0.BLSSignature{}, errors.New("unknown version")
-	}
-}
-
-// Graffiti returns the graffiti of the beacon block.
-func (v *VersionedBeaconBlock) Graffiti() ([32]byte, error) {
-	switch v.Version {
-	case DataVersionPhase0:
-		if v.Phase0 == nil {
-			return [32]byte{}, errors.New("no phase0 block")
-		}
-		if v.Phase0.Body == nil {
-			return [32]byte{}, errors.New("no phase0 block body")
-		}
-
-		return v.Phase0.Body.Graffiti, nil
-	case DataVersionAltair:
-		if v.Altair == nil {
-			return [32]byte{}, errors.New("no altair block")
-		}
-		if v.Altair.Body == nil {
-			return [32]byte{}, errors.New("no altair block body")
-		}
-
-		return v.Altair.Body.Graffiti, nil
-	case DataVersionBellatrix:
-		if v.Bellatrix == nil {
-			return [32]byte{}, errors.New("no bellatrix block")
-		}
-		if v.Bellatrix.Body == nil {
-			return [32]byte{}, errors.New("no bellatrix block body")
-		}
-
-		return v.Bellatrix.Body.Graffiti, nil
-	case DataVersionCapella:
-		if v.Capella == nil {
-			return [32]byte{}, errors.New("no capella block")
-		}
-		if v.Capella.Body == nil {
-			return [32]byte{}, errors.New("no capella block body")
-		}
-
-		return v.Capella.Body.Graffiti, nil
-	case DataVersionDeneb:
-		if v.Deneb == nil {
-			return [32]byte{}, errors.New("no deneb block")
-		}
-		if v.Deneb.Body == nil {
-			return [32]byte{}, errors.New("no deneb block body")
-		}
-
-		return v.Deneb.Body.Graffiti, nil
-	case DataVersionElectra:
-		if v.Electra == nil {
-			return [32]byte{}, errors.New("no electra block")
-		}
-		if v.Electra.Body == nil {
-			return [32]byte{}, errors.New("no electra block body")
-		}
-
-		return v.Electra.Body.Graffiti, nil
-<<<<<<< HEAD
-	case DataVersionEIP7732:
-		if v.EIP7732 == nil {
-			return [32]byte{}, errors.New("no eip7732 block")
-		}
-		if v.EIP7732.Body == nil {
-			return [32]byte{}, errors.New("no eip7732 block body")
-		}
-
-		return v.EIP7732.Body.Graffiti, nil
-=======
-	case DataVersionFulu:
-		if v.Fulu == nil {
-			return [32]byte{}, errors.New("no fulu block")
-		}
-		if v.Fulu.Body == nil {
-			return [32]byte{}, errors.New("no fulu block body")
-		}
-
-		return v.Fulu.Body.Graffiti, nil
->>>>>>> dc292883
-	default:
-		return [32]byte{}, errors.New("unknown version")
-	}
-}
-
-// ProposerIndex returns the proposer index of the beacon block.
-func (v *VersionedBeaconBlock) ProposerIndex() (phase0.ValidatorIndex, error) {
-	switch v.Version {
-	case DataVersionPhase0:
-		if v.Phase0 == nil {
-			return 0, errors.New("no phase0 block")
-		}
-
-		return v.Phase0.ProposerIndex, nil
-	case DataVersionAltair:
-		if v.Altair == nil {
-			return 0, errors.New("no altair block")
-		}
-
-		return v.Altair.ProposerIndex, nil
-	case DataVersionBellatrix:
-		if v.Bellatrix == nil {
-			return 0, errors.New("no bellatrix block")
-		}
-
-		return v.Bellatrix.ProposerIndex, nil
-	case DataVersionCapella:
-		if v.Capella == nil {
-			return 0, errors.New("no capella block")
-		}
-
-		return v.Capella.ProposerIndex, nil
-	case DataVersionDeneb:
-		if v.Deneb == nil {
-			return 0, errors.New("no deneb block")
-		}
-
-		return v.Deneb.ProposerIndex, nil
-	case DataVersionElectra:
-		if v.Electra == nil {
-			return 0, errors.New("no electra block")
-		}
-
-		return v.Electra.ProposerIndex, nil
-<<<<<<< HEAD
+		return v.Fulu.ProposerIndex, nil
 	case DataVersionEIP7732:
 		if v.EIP7732 == nil {
 			return 0, errors.New("no eip7732 block")
 		}
 
 		return v.EIP7732.ProposerIndex, nil
-=======
-	case DataVersionFulu:
-		if v.Fulu == nil {
-			return 0, errors.New("no fulu block")
-		}
-
-		return v.Fulu.ProposerIndex, nil
->>>>>>> dc292883
 	default:
 		return 0, errors.New("unknown version")
 	}
@@ -376,222 +356,210 @@
 		}
 
 		return v.Electra.HashTreeRoot()
-<<<<<<< HEAD
+	case DataVersionFulu:
+		if v.Fulu == nil {
+			return phase0.Root{}, errors.New("no fulu block")
+		}
+
+		return v.Fulu.HashTreeRoot()
 	case DataVersionEIP7732:
 		if v.EIP7732 == nil {
 			return phase0.Root{}, errors.New("no eip7732 block")
 		}
 
 		return v.EIP7732.HashTreeRoot()
-=======
+	default:
+		return phase0.Root{}, errors.New("unknown version")
+	}
+}
+
+// BodyRoot returns the body root of the beacon block.
+func (v *VersionedBeaconBlock) BodyRoot() (phase0.Root, error) {
+	switch v.Version {
+	case DataVersionPhase0:
+		if v.Phase0 == nil {
+			return phase0.Root{}, errors.New("no phase0 block")
+		}
+		if v.Phase0.Body == nil {
+			return phase0.Root{}, errors.New("no phase0 block body")
+		}
+
+		return v.Phase0.Body.HashTreeRoot()
+	case DataVersionAltair:
+		if v.Altair == nil {
+			return phase0.Root{}, errors.New("no altair block")
+		}
+		if v.Altair.Body == nil {
+			return phase0.Root{}, errors.New("no altair block body")
+		}
+
+		return v.Altair.Body.HashTreeRoot()
+	case DataVersionBellatrix:
+		if v.Bellatrix == nil {
+			return phase0.Root{}, errors.New("no bellatrix block")
+		}
+		if v.Bellatrix.Body == nil {
+			return phase0.Root{}, errors.New("no bellatrix block body")
+		}
+
+		return v.Bellatrix.Body.HashTreeRoot()
+	case DataVersionCapella:
+		if v.Capella == nil {
+			return phase0.Root{}, errors.New("no capella block")
+		}
+		if v.Capella.Body == nil {
+			return phase0.Root{}, errors.New("no capella block body")
+		}
+
+		return v.Capella.Body.HashTreeRoot()
+	case DataVersionDeneb:
+		if v.Deneb == nil {
+			return phase0.Root{}, errors.New("no deneb block")
+		}
+		if v.Deneb.Body == nil {
+			return phase0.Root{}, errors.New("no deneb block body")
+		}
+
+		return v.Deneb.Body.HashTreeRoot()
+	case DataVersionElectra:
+		if v.Electra == nil {
+			return phase0.Root{}, errors.New("no electra block")
+		}
+		if v.Electra.Body == nil {
+			return phase0.Root{}, errors.New("no electra block body")
+		}
+
+		return v.Electra.Body.HashTreeRoot()
 	case DataVersionFulu:
 		if v.Fulu == nil {
 			return phase0.Root{}, errors.New("no fulu block")
 		}
-
-		return v.Fulu.HashTreeRoot()
->>>>>>> dc292883
+		if v.Fulu.Body == nil {
+			return phase0.Root{}, errors.New("no fulu block body")
+		}
+
+		return v.Fulu.Body.HashTreeRoot()
+	case DataVersionEIP7732:
+		if v.EIP7732 == nil {
+			return phase0.Root{}, errors.New("no eip7732 block")
+		}
+		if v.EIP7732.Body == nil {
+			return phase0.Root{}, errors.New("no eip7732 block body")
+		}
+
+		return v.EIP7732.Body.HashTreeRoot()
 	default:
 		return phase0.Root{}, errors.New("unknown version")
 	}
 }
 
-// BodyRoot returns the body root of the beacon block.
-func (v *VersionedBeaconBlock) BodyRoot() (phase0.Root, error) {
+// ParentRoot returns the parent root of the beacon block.
+func (v *VersionedBeaconBlock) ParentRoot() (phase0.Root, error) {
 	switch v.Version {
 	case DataVersionPhase0:
 		if v.Phase0 == nil {
 			return phase0.Root{}, errors.New("no phase0 block")
 		}
-		if v.Phase0.Body == nil {
-			return phase0.Root{}, errors.New("no phase0 block body")
-		}
-
-		return v.Phase0.Body.HashTreeRoot()
+
+		return v.Phase0.ParentRoot, nil
 	case DataVersionAltair:
 		if v.Altair == nil {
 			return phase0.Root{}, errors.New("no altair block")
 		}
-		if v.Altair.Body == nil {
-			return phase0.Root{}, errors.New("no altair block body")
-		}
-
-		return v.Altair.Body.HashTreeRoot()
+
+		return v.Altair.ParentRoot, nil
 	case DataVersionBellatrix:
 		if v.Bellatrix == nil {
 			return phase0.Root{}, errors.New("no bellatrix block")
 		}
-		if v.Bellatrix.Body == nil {
-			return phase0.Root{}, errors.New("no bellatrix block body")
-		}
-
-		return v.Bellatrix.Body.HashTreeRoot()
+
+		return v.Bellatrix.ParentRoot, nil
 	case DataVersionCapella:
 		if v.Capella == nil {
 			return phase0.Root{}, errors.New("no capella block")
 		}
-		if v.Capella.Body == nil {
-			return phase0.Root{}, errors.New("no capella block body")
-		}
-
-		return v.Capella.Body.HashTreeRoot()
+
+		return v.Capella.ParentRoot, nil
 	case DataVersionDeneb:
 		if v.Deneb == nil {
 			return phase0.Root{}, errors.New("no deneb block")
 		}
-		if v.Deneb.Body == nil {
-			return phase0.Root{}, errors.New("no deneb block body")
-		}
-
-		return v.Deneb.Body.HashTreeRoot()
+
+		return v.Deneb.ParentRoot, nil
 	case DataVersionElectra:
 		if v.Electra == nil {
 			return phase0.Root{}, errors.New("no electra block")
 		}
-		if v.Electra.Body == nil {
-			return phase0.Root{}, errors.New("no electra block body")
-		}
-
-		return v.Electra.Body.HashTreeRoot()
-<<<<<<< HEAD
+
+		return v.Electra.ParentRoot, nil
+	case DataVersionFulu:
+		if v.Fulu == nil {
+			return phase0.Root{}, errors.New("no fulu block")
+		}
+
+		return v.Fulu.ParentRoot, nil
 	case DataVersionEIP7732:
 		if v.EIP7732 == nil {
 			return phase0.Root{}, errors.New("no eip7732 block")
 		}
-		if v.EIP7732.Body == nil {
-			return phase0.Root{}, errors.New("no eip7732 block body")
-		}
-
-		return v.EIP7732.Body.HashTreeRoot()
-=======
+
+		return v.EIP7732.ParentRoot, nil
+	default:
+		return phase0.Root{}, errors.New("unknown version")
+	}
+}
+
+// StateRoot returns the state root of the beacon block.
+func (v *VersionedBeaconBlock) StateRoot() (phase0.Root, error) {
+	switch v.Version {
+	case DataVersionPhase0:
+		if v.Phase0 == nil {
+			return phase0.Root{}, errors.New("no phase0 block")
+		}
+
+		return v.Phase0.StateRoot, nil
+	case DataVersionAltair:
+		if v.Altair == nil {
+			return phase0.Root{}, errors.New("no altair block")
+		}
+
+		return v.Altair.StateRoot, nil
+	case DataVersionBellatrix:
+		if v.Bellatrix == nil {
+			return phase0.Root{}, errors.New("no bellatrix block")
+		}
+
+		return v.Bellatrix.StateRoot, nil
+	case DataVersionCapella:
+		if v.Capella == nil {
+			return phase0.Root{}, errors.New("no capella block")
+		}
+
+		return v.Capella.StateRoot, nil
+	case DataVersionDeneb:
+		if v.Deneb == nil {
+			return phase0.Root{}, errors.New("no deneb block")
+		}
+
+		return v.Deneb.StateRoot, nil
+	case DataVersionElectra:
+		if v.Electra == nil {
+			return phase0.Root{}, errors.New("no electra block")
+		}
+
+		return v.Electra.StateRoot, nil
 	case DataVersionFulu:
 		if v.Fulu == nil {
 			return phase0.Root{}, errors.New("no fulu block")
 		}
-		if v.Fulu.Body == nil {
-			return phase0.Root{}, errors.New("no fulu block body")
-		}
-
-		return v.Fulu.Body.HashTreeRoot()
->>>>>>> dc292883
-	default:
-		return phase0.Root{}, errors.New("unknown version")
-	}
-}
-
-// ParentRoot returns the parent root of the beacon block.
-func (v *VersionedBeaconBlock) ParentRoot() (phase0.Root, error) {
-	switch v.Version {
-	case DataVersionPhase0:
-		if v.Phase0 == nil {
-			return phase0.Root{}, errors.New("no phase0 block")
-		}
-
-		return v.Phase0.ParentRoot, nil
-	case DataVersionAltair:
-		if v.Altair == nil {
-			return phase0.Root{}, errors.New("no altair block")
-		}
-
-		return v.Altair.ParentRoot, nil
-	case DataVersionBellatrix:
-		if v.Bellatrix == nil {
-			return phase0.Root{}, errors.New("no bellatrix block")
-		}
-
-		return v.Bellatrix.ParentRoot, nil
-	case DataVersionCapella:
-		if v.Capella == nil {
-			return phase0.Root{}, errors.New("no capella block")
-		}
-
-		return v.Capella.ParentRoot, nil
-	case DataVersionDeneb:
-		if v.Deneb == nil {
-			return phase0.Root{}, errors.New("no deneb block")
-		}
-
-		return v.Deneb.ParentRoot, nil
-	case DataVersionElectra:
-		if v.Electra == nil {
-			return phase0.Root{}, errors.New("no electra block")
-		}
-
-		return v.Electra.ParentRoot, nil
-<<<<<<< HEAD
+
+		return v.Fulu.StateRoot, nil
 	case DataVersionEIP7732:
 		if v.EIP7732 == nil {
 			return phase0.Root{}, errors.New("no eip7732 block")
 		}
 
-		return v.EIP7732.ParentRoot, nil
-=======
-	case DataVersionFulu:
-		if v.Fulu == nil {
-			return phase0.Root{}, errors.New("no fulu block")
-		}
-
-		return v.Fulu.ParentRoot, nil
->>>>>>> dc292883
-	default:
-		return phase0.Root{}, errors.New("unknown version")
-	}
-}
-
-// StateRoot returns the state root of the beacon block.
-func (v *VersionedBeaconBlock) StateRoot() (phase0.Root, error) {
-	switch v.Version {
-	case DataVersionPhase0:
-		if v.Phase0 == nil {
-			return phase0.Root{}, errors.New("no phase0 block")
-		}
-
-		return v.Phase0.StateRoot, nil
-	case DataVersionAltair:
-		if v.Altair == nil {
-			return phase0.Root{}, errors.New("no altair block")
-		}
-
-		return v.Altair.StateRoot, nil
-	case DataVersionBellatrix:
-		if v.Bellatrix == nil {
-			return phase0.Root{}, errors.New("no bellatrix block")
-		}
-
-		return v.Bellatrix.StateRoot, nil
-	case DataVersionCapella:
-		if v.Capella == nil {
-			return phase0.Root{}, errors.New("no capella block")
-		}
-
-		return v.Capella.StateRoot, nil
-	case DataVersionDeneb:
-		if v.Deneb == nil {
-			return phase0.Root{}, errors.New("no deneb block")
-		}
-
-		return v.Deneb.StateRoot, nil
-	case DataVersionElectra:
-		if v.Electra == nil {
-			return phase0.Root{}, errors.New("no electra block")
-		}
-
-		return v.Electra.StateRoot, nil
-<<<<<<< HEAD
-	case DataVersionEIP7732:
-		if v.EIP7732 == nil {
-			return phase0.Root{}, errors.New("no eip7732 block")
-		}
-
 		return v.EIP7732.StateRoot, nil
-=======
-	case DataVersionFulu:
-		if v.Fulu == nil {
-			return phase0.Root{}, errors.New("no fulu block")
-		}
-
-		return v.Fulu.StateRoot, nil
->>>>>>> dc292883
 	default:
 		return phase0.Root{}, errors.New("unknown version")
 	}
@@ -684,7 +652,20 @@
 		}
 
 		return versionedAttestations, nil
-<<<<<<< HEAD
+	case DataVersionFulu:
+		if v.Fulu == nil || v.Fulu.Body == nil {
+			return nil, errors.New("no fulu block")
+		}
+
+		versionedAttestations := make([]VersionedAttestation, len(v.Fulu.Body.Attestations))
+		for i, attestation := range v.Fulu.Body.Attestations {
+			versionedAttestations[i] = VersionedAttestation{
+				Version: DataVersionFulu,
+				Fulu:    attestation,
+			}
+		}
+
+		return versionedAttestations, nil
 	case DataVersionEIP7732:
 		if v.EIP7732 == nil || v.EIP7732.Body == nil {
 			return nil, errors.New("no eip7732 block")
@@ -695,18 +676,6 @@
 			versionedAttestations[i] = VersionedAttestation{
 				Version: DataVersionEIP7732,
 				EIP7732: attestation,
-=======
-	case DataVersionFulu:
-		if v.Fulu == nil || v.Fulu.Body == nil {
-			return nil, errors.New("no fulu block")
-		}
-
-		versionedAttestations := make([]VersionedAttestation, len(v.Fulu.Body.Attestations))
-		for i, attestation := range v.Fulu.Body.Attestations {
-			versionedAttestations[i] = VersionedAttestation{
-				Version: DataVersionFulu,
-				Fulu:    attestation,
->>>>>>> dc292883
 			}
 		}
 
@@ -803,7 +772,20 @@
 		}
 
 		return versionedAttesterSlashings, nil
-<<<<<<< HEAD
+	case DataVersionFulu:
+		if v.Fulu == nil || v.Fulu.Body == nil {
+			return nil, errors.New("no fulu block")
+		}
+
+		versionedAttesterSlashings := make([]VersionedAttesterSlashing, len(v.Fulu.Body.AttesterSlashings))
+		for i, attesterSlashing := range v.Fulu.Body.AttesterSlashings {
+			versionedAttesterSlashings[i] = VersionedAttesterSlashing{
+				Version: DataVersionFulu,
+				Fulu:    attesterSlashing,
+			}
+		}
+
+		return versionedAttesterSlashings, nil
 	case DataVersionEIP7732:
 		if v.EIP7732 == nil || v.EIP7732.Body == nil {
 			return nil, errors.New("no eip7732 block")
@@ -814,81 +796,66 @@
 			versionedAttesterSlashings[i] = VersionedAttesterSlashing{
 				Version: DataVersionEIP7732,
 				EIP7732: attesterSlashing,
-=======
+			}
+		}
+
+		return versionedAttesterSlashings, nil
+	default:
+		return nil, errors.New("unknown version")
+	}
+}
+
+// ProposerSlashings returns the proposer slashings of the beacon block.
+func (v *VersionedBeaconBlock) ProposerSlashings() ([]*phase0.ProposerSlashing, error) {
+	switch v.Version {
+	case DataVersionPhase0:
+		if v.Phase0 == nil || v.Phase0.Body == nil {
+			return nil, errors.New("no phase0 block")
+		}
+
+		return v.Phase0.Body.ProposerSlashings, nil
+	case DataVersionAltair:
+		if v.Altair == nil || v.Altair.Body == nil {
+			return nil, errors.New("no altair block")
+		}
+
+		return v.Altair.Body.ProposerSlashings, nil
+	case DataVersionBellatrix:
+		if v.Bellatrix == nil || v.Bellatrix.Body == nil {
+			return nil, errors.New("no bellatrix block")
+		}
+
+		return v.Bellatrix.Body.ProposerSlashings, nil
+	case DataVersionCapella:
+		if v.Capella == nil || v.Capella.Body == nil {
+			return nil, errors.New("no capella block")
+		}
+
+		return v.Capella.Body.ProposerSlashings, nil
+	case DataVersionDeneb:
+		if v.Deneb == nil || v.Deneb.Body == nil {
+			return nil, errors.New("no deneb block")
+		}
+
+		return v.Deneb.Body.ProposerSlashings, nil
+	case DataVersionElectra:
+		if v.Electra == nil || v.Electra.Body == nil {
+			return nil, errors.New("no electra block")
+		}
+
+		return v.Electra.Body.ProposerSlashings, nil
 	case DataVersionFulu:
 		if v.Fulu == nil || v.Fulu.Body == nil {
 			return nil, errors.New("no fulu block")
 		}
 
-		versionedAttesterSlashings := make([]VersionedAttesterSlashing, len(v.Fulu.Body.AttesterSlashings))
-		for i, attesterSlashing := range v.Fulu.Body.AttesterSlashings {
-			versionedAttesterSlashings[i] = VersionedAttesterSlashing{
-				Version: DataVersionFulu,
-				Fulu:    attesterSlashing,
->>>>>>> dc292883
-			}
-		}
-
-		return versionedAttesterSlashings, nil
-	default:
-		return nil, errors.New("unknown version")
-	}
-}
-
-// ProposerSlashings returns the proposer slashings of the beacon block.
-func (v *VersionedBeaconBlock) ProposerSlashings() ([]*phase0.ProposerSlashing, error) {
-	switch v.Version {
-	case DataVersionPhase0:
-		if v.Phase0 == nil || v.Phase0.Body == nil {
-			return nil, errors.New("no phase0 block")
-		}
-
-		return v.Phase0.Body.ProposerSlashings, nil
-	case DataVersionAltair:
-		if v.Altair == nil || v.Altair.Body == nil {
-			return nil, errors.New("no altair block")
-		}
-
-		return v.Altair.Body.ProposerSlashings, nil
-	case DataVersionBellatrix:
-		if v.Bellatrix == nil || v.Bellatrix.Body == nil {
-			return nil, errors.New("no bellatrix block")
-		}
-
-		return v.Bellatrix.Body.ProposerSlashings, nil
-	case DataVersionCapella:
-		if v.Capella == nil || v.Capella.Body == nil {
-			return nil, errors.New("no capella block")
-		}
-
-		return v.Capella.Body.ProposerSlashings, nil
-	case DataVersionDeneb:
-		if v.Deneb == nil || v.Deneb.Body == nil {
-			return nil, errors.New("no deneb block")
-		}
-
-		return v.Deneb.Body.ProposerSlashings, nil
-	case DataVersionElectra:
-		if v.Electra == nil || v.Electra.Body == nil {
-			return nil, errors.New("no electra block")
-		}
-
-		return v.Electra.Body.ProposerSlashings, nil
-<<<<<<< HEAD
+		return v.Fulu.Body.ProposerSlashings, nil
 	case DataVersionEIP7732:
 		if v.EIP7732 == nil || v.EIP7732.Body == nil {
 			return nil, errors.New("no eip7732 block")
 		}
 
 		return v.EIP7732.Body.ProposerSlashings, nil
-=======
-	case DataVersionFulu:
-		if v.Fulu == nil || v.Fulu.Body == nil {
-			return nil, errors.New("no fulu block")
-		}
-
-		return v.Fulu.Body.ProposerSlashings, nil
->>>>>>> dc292883
 	default:
 		return nil, errors.New("unknown version")
 	}
@@ -929,17 +896,14 @@
 		}
 
 		versionedExecutionPayload.Electra = v.Electra.Body.ExecutionPayload
-<<<<<<< HEAD
-	case DataVersionEIP7732:
-		return nil, errors.New("no execution payload in eip7732")
-=======
 	case DataVersionFulu:
 		if v.Fulu == nil || v.Fulu.Body == nil {
 			return nil, errors.New("no fulu block")
 		}
 
 		versionedExecutionPayload.Fulu = v.Fulu.Body.ExecutionPayload
->>>>>>> dc292883
+	case DataVersionEIP7732:
+		return nil, errors.New("no execution payload in eip7732")
 	default:
 		return nil, errors.New("unknown version")
 	}
@@ -986,21 +950,18 @@
 		}
 
 		return v.Electra.String()
-<<<<<<< HEAD
+	case DataVersionFulu:
+		if v.Fulu == nil {
+			return ""
+		}
+
+		return v.Fulu.String()
 	case DataVersionEIP7732:
 		if v.EIP7732 == nil {
 			return ""
 		}
 
 		return v.EIP7732.String()
-=======
-	case DataVersionFulu:
-		if v.Fulu == nil {
-			return ""
-		}
-
-		return v.Fulu.String()
->>>>>>> dc292883
 	default:
 		return "unknown version"
 	}
