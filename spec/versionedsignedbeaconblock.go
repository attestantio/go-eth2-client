// Copyright © 2021 - 2024 Attestant Limited.
// Licensed under the Apache License, Version 2.0 (the "License");
// you may not use this file except in compliance with the License.
// You may obtain a copy of the License at
//
//     http://www.apache.org/licenses/LICENSE-2.0
//
// Unless required by applicable law or agreed to in writing, software
// distributed under the License is distributed on an "AS IS" BASIS,
// WITHOUT WARRANTIES OR CONDITIONS OF ANY KIND, either express or implied.
// See the License for the specific language governing permissions and
// limitations under the License.

package spec

import (
	"errors"

	"github.com/attestantio/go-eth2-client/spec/electra"

	"github.com/attestantio/go-eth2-client/spec/altair"
	"github.com/attestantio/go-eth2-client/spec/bellatrix"
	"github.com/attestantio/go-eth2-client/spec/capella"
	"github.com/attestantio/go-eth2-client/spec/deneb"
	"github.com/attestantio/go-eth2-client/spec/eip7732"
	"github.com/attestantio/go-eth2-client/spec/phase0"
)

// VersionedSignedBeaconBlock contains a versioned signed beacon block.
type VersionedSignedBeaconBlock struct {
	Version   DataVersion
	Phase0    *phase0.SignedBeaconBlock
	Altair    *altair.SignedBeaconBlock
	Bellatrix *bellatrix.SignedBeaconBlock
	Capella   *capella.SignedBeaconBlock
	Deneb     *deneb.SignedBeaconBlock
	Electra   *electra.SignedBeaconBlock
<<<<<<< HEAD
	EIP7732   *eip7732.SignedBeaconBlock
=======
	Fulu      *electra.SignedBeaconBlock
>>>>>>> dc292883
}

// Slot returns the slot of the signed beacon block.
func (v *VersionedSignedBeaconBlock) Slot() (phase0.Slot, error) {
	switch v.Version {
	case DataVersionPhase0:
		if v.Phase0 == nil || v.Phase0.Message == nil {
			return 0, errors.New("no phase0 block")
		}

		return v.Phase0.Message.Slot, nil
	case DataVersionAltair:
		if v.Altair == nil || v.Altair.Message == nil {
			return 0, errors.New("no altair block")
		}

		return v.Altair.Message.Slot, nil
	case DataVersionBellatrix:
		if v.Bellatrix == nil || v.Bellatrix.Message == nil {
			return 0, errors.New("no bellatrix block")
		}

		return v.Bellatrix.Message.Slot, nil
	case DataVersionCapella:
		if v.Capella == nil || v.Capella.Message == nil {
			return 0, errors.New("no capella block")
		}

		return v.Capella.Message.Slot, nil
	case DataVersionDeneb:
		if v.Deneb == nil || v.Deneb.Message == nil {
			return 0, errors.New("no deneb block")
		}

		return v.Deneb.Message.Slot, nil
	case DataVersionElectra:
		if v.Electra == nil || v.Electra.Message == nil {
			return 0, errors.New("no electra block")
		}

		return v.Electra.Message.Slot, nil
<<<<<<< HEAD
	case DataVersionEIP7732:
		if v.EIP7732 == nil || v.EIP7732.Message == nil {
			return 0, errors.New("no eip7732 block")
		}

		return v.EIP7732.Message.Slot, nil
=======
	case DataVersionFulu:
		if v.Fulu == nil || v.Fulu.Message == nil {
			return 0, errors.New("no fulu block")
		}

		return v.Fulu.Message.Slot, nil
>>>>>>> dc292883
	default:
		return 0, errors.New("unknown version")
	}
}

// ProposerIndex returns the proposer index of the beacon block.
func (v *VersionedSignedBeaconBlock) ProposerIndex() (phase0.ValidatorIndex, error) {
	switch v.Version {
	case DataVersionPhase0:
		if v.Phase0 == nil || v.Phase0.Message == nil {
			return 0, errors.New("no phase0 block")
		}

		return v.Phase0.Message.ProposerIndex, nil
	case DataVersionAltair:
		if v.Altair == nil || v.Altair.Message == nil {
			return 0, errors.New("no altair block")
		}

		return v.Altair.Message.ProposerIndex, nil
	case DataVersionBellatrix:
		if v.Bellatrix == nil || v.Bellatrix.Message == nil {
			return 0, errors.New("no bellatrix block")
		}

		return v.Bellatrix.Message.ProposerIndex, nil
	case DataVersionCapella:
		if v.Capella == nil || v.Capella.Message == nil {
			return 0, errors.New("no capella block")
		}

		return v.Capella.Message.ProposerIndex, nil
	case DataVersionDeneb:
		if v.Deneb == nil || v.Deneb.Message == nil {
			return 0, errors.New("no deneb block")
		}

		return v.Deneb.Message.ProposerIndex, nil
	case DataVersionElectra:
		if v.Electra == nil || v.Electra.Message == nil {
			return 0, errors.New("no electra block")
		}

		return v.Electra.Message.ProposerIndex, nil
<<<<<<< HEAD
	case DataVersionEIP7732:
		if v.EIP7732 == nil || v.EIP7732.Message == nil {
			return 0, errors.New("no eip7732 block")
		}

		return v.EIP7732.Message.ProposerIndex, nil
=======
	case DataVersionFulu:
		if v.Fulu == nil || v.Fulu.Message == nil {
			return 0, errors.New("no fulu block")
		}

		return v.Fulu.Message.ProposerIndex, nil
>>>>>>> dc292883
	default:
		return 0, errors.New("unknown version")
	}
}

// ExecutionBlockHash returns the block hash of the beacon block.
func (v *VersionedSignedBeaconBlock) ExecutionBlockHash() (phase0.Hash32, error) {
	switch v.Version {
	case DataVersionBellatrix:
		if v.Bellatrix == nil ||
			v.Bellatrix.Message == nil ||
			v.Bellatrix.Message.Body == nil ||
			v.Bellatrix.Message.Body.ExecutionPayload == nil {
			return phase0.Hash32{}, errors.New("no bellatrix block")
		}

		return v.Bellatrix.Message.Body.ExecutionPayload.BlockHash, nil
	case DataVersionCapella:
		if v.Capella == nil ||
			v.Capella.Message == nil ||
			v.Capella.Message.Body == nil ||
			v.Capella.Message.Body.ExecutionPayload == nil {
			return phase0.Hash32{}, errors.New("no capella block")
		}

		return v.Capella.Message.Body.ExecutionPayload.BlockHash, nil
	case DataVersionDeneb:
		if v.Deneb == nil || v.Deneb.Message == nil || v.Deneb.Message.Body == nil || v.Deneb.Message.Body.ExecutionPayload == nil {
			return phase0.Hash32{}, errors.New("no deneb block")
		}

		return v.Deneb.Message.Body.ExecutionPayload.BlockHash, nil
	case DataVersionElectra:
		if v.Electra == nil ||
			v.Electra.Message == nil ||
			v.Electra.Message.Body == nil ||
			v.Electra.Message.Body.ExecutionPayload == nil {
			return phase0.Hash32{}, errors.New("no electra block")
		}

		return v.Electra.Message.Body.ExecutionPayload.BlockHash, nil
<<<<<<< HEAD
	case DataVersionEIP7732:
		if v.EIP7732 == nil ||
			v.EIP7732.Message == nil ||
			v.EIP7732.Message.Body == nil ||
			v.EIP7732.Message.Body.SignedExecutionPayloadHeader == nil ||
			v.EIP7732.Message.Body.SignedExecutionPayloadHeader.Message == nil {
			return phase0.Hash32{}, errors.New("no eip7732 block")
		}

		return v.EIP7732.Message.Body.SignedExecutionPayloadHeader.Message.BlockHash, nil
=======
	case DataVersionFulu:
		if v.Fulu == nil || v.Fulu.Message == nil || v.Fulu.Message.Body == nil || v.Fulu.Message.Body.ExecutionPayload == nil {
			return phase0.Hash32{}, errors.New("no fulu block")
		}

		return v.Fulu.Message.Body.ExecutionPayload.BlockHash, nil
>>>>>>> dc292883
	default:
		return phase0.Hash32{}, errors.New("unknown version")
	}
}

// ExecutionBlockNumber returns the block number of the beacon block.
func (v *VersionedSignedBeaconBlock) ExecutionBlockNumber() (uint64, error) {
	switch v.Version {
	case DataVersionBellatrix:
		if v.Bellatrix == nil ||
			v.Bellatrix.Message == nil ||
			v.Bellatrix.Message.Body == nil ||
			v.Bellatrix.Message.Body.ExecutionPayload == nil {
			return 0, errors.New("no bellatrix block")
		}

		return v.Bellatrix.Message.Body.ExecutionPayload.BlockNumber, nil
	case DataVersionCapella:
		if v.Capella == nil ||
			v.Capella.Message == nil ||
			v.Capella.Message.Body == nil ||
			v.Capella.Message.Body.ExecutionPayload == nil {
			return 0, errors.New("no capella block")
		}

		return v.Capella.Message.Body.ExecutionPayload.BlockNumber, nil
	case DataVersionDeneb:
		if v.Deneb == nil || v.Deneb.Message == nil || v.Deneb.Message.Body == nil || v.Deneb.Message.Body.ExecutionPayload == nil {
			return 0, errors.New("no deneb block")
		}

		return v.Deneb.Message.Body.ExecutionPayload.BlockNumber, nil
	case DataVersionElectra:
		if v.Electra == nil ||
			v.Electra.Message == nil ||
			v.Electra.Message.Body == nil ||
			v.Electra.Message.Body.ExecutionPayload == nil {
			return 0, errors.New("no electra block")
		}

		return v.Electra.Message.Body.ExecutionPayload.BlockNumber, nil
<<<<<<< HEAD
	case DataVersionEIP7732:
		return 0, errors.New("no execution block number for eip7732 block")
=======
	case DataVersionFulu:
		if v.Fulu == nil || v.Fulu.Message == nil || v.Fulu.Message.Body == nil || v.Fulu.Message.Body.ExecutionPayload == nil {
			return 0, errors.New("no fulu block")
		}

		return v.Fulu.Message.Body.ExecutionPayload.BlockNumber, nil
>>>>>>> dc292883
	default:
		return 0, errors.New("unknown version")
	}
}

// ExecutionTransactions returns the execution payload transactions for the block.
func (v *VersionedSignedBeaconBlock) ExecutionTransactions() ([]bellatrix.Transaction, error) {
	switch v.Version {
	case DataVersionPhase0:
		return nil, errors.New("phase0 block does not have execution transactions")
	case DataVersionAltair:
		return nil, errors.New("altair block does not have execution transactions")
	case DataVersionBellatrix:
		if v.Bellatrix == nil ||
			v.Bellatrix.Message == nil ||
			v.Bellatrix.Message.Body == nil ||
			v.Bellatrix.Message.Body.ExecutionPayload == nil {
			return nil, errors.New("no bellatrix block")
		}

		return v.Bellatrix.Message.Body.ExecutionPayload.Transactions, nil
	case DataVersionCapella:
		if v.Capella == nil ||
			v.Capella.Message == nil ||
			v.Capella.Message.Body == nil ||
			v.Capella.Message.Body.ExecutionPayload == nil {
			return nil, errors.New("no capella block")
		}

		return v.Capella.Message.Body.ExecutionPayload.Transactions, nil
	case DataVersionDeneb:
		if v.Deneb == nil || v.Deneb.Message == nil || v.Deneb.Message.Body == nil || v.Deneb.Message.Body.ExecutionPayload == nil {
			return nil, errors.New("no deneb block")
		}

		return v.Deneb.Message.Body.ExecutionPayload.Transactions, nil
	case DataVersionElectra:
		if v.Electra == nil ||
			v.Electra.Message == nil ||
			v.Electra.Message.Body == nil ||
			v.Electra.Message.Body.ExecutionPayload == nil {
			return nil, errors.New("no electra block")
		}

		return v.Electra.Message.Body.ExecutionPayload.Transactions, nil
<<<<<<< HEAD
	case DataVersionEIP7732:
		return nil, errors.New("no execution block transactions for eip7732 block")
=======
	case DataVersionFulu:
		if v.Fulu == nil || v.Fulu.Message == nil || v.Fulu.Message.Body == nil || v.Fulu.Message.Body.ExecutionPayload == nil {
			return nil, errors.New("no fulu block")
		}

		return v.Fulu.Message.Body.ExecutionPayload.Transactions, nil
>>>>>>> dc292883
	default:
		return nil, errors.New("unknown version")
	}
}

// Graffiti returns the graffiti for the block.
func (v *VersionedSignedBeaconBlock) Graffiti() ([32]byte, error) {
	switch v.Version {
	case DataVersionPhase0:
		if v.Phase0 == nil || v.Phase0.Message == nil || v.Phase0.Message.Body == nil {
			return [32]byte{}, errors.New("no phase0 block")
		}

		return v.Phase0.Message.Body.Graffiti, nil
	case DataVersionAltair:
		if v.Altair == nil || v.Altair.Message == nil || v.Altair.Message.Body == nil {
			return [32]byte{}, errors.New("no altair block")
		}

		return v.Altair.Message.Body.Graffiti, nil
	case DataVersionBellatrix:
		if v.Bellatrix == nil || v.Bellatrix.Message == nil || v.Bellatrix.Message.Body == nil {
			return [32]byte{}, errors.New("no bellatrix block")
		}

		return v.Bellatrix.Message.Body.Graffiti, nil
	case DataVersionCapella:
		if v.Capella == nil || v.Capella.Message == nil || v.Capella.Message.Body == nil {
			return [32]byte{}, errors.New("no capella block")
		}

		return v.Capella.Message.Body.Graffiti, nil
	case DataVersionDeneb:
		if v.Deneb == nil || v.Deneb.Message == nil || v.Deneb.Message.Body == nil {
			return [32]byte{}, errors.New("no deneb block")
		}

		return v.Deneb.Message.Body.Graffiti, nil
	case DataVersionElectra:
		if v.Electra == nil || v.Electra.Message == nil || v.Electra.Message.Body == nil {
			return [32]byte{}, errors.New("no electra block")
		}

		return v.Electra.Message.Body.Graffiti, nil
<<<<<<< HEAD
	case DataVersionEIP7732:
		if v.EIP7732 == nil || v.EIP7732.Message == nil || v.EIP7732.Message.Body == nil {
			return [32]byte{}, errors.New("no eip7732 block")
		}

		return v.EIP7732.Message.Body.Graffiti, nil
=======
	case DataVersionFulu:
		if v.Fulu == nil || v.Fulu.Message == nil || v.Fulu.Message.Body == nil {
			return [32]byte{}, errors.New("no fulu block")
		}

		return v.Fulu.Message.Body.Graffiti, nil
>>>>>>> dc292883
	default:
		return [32]byte{}, errors.New("unknown version")
	}
}

// Attestations returns the attestations of the beacon block.
//
//nolint:gocyclo
func (v *VersionedSignedBeaconBlock) Attestations() ([]*VersionedAttestation, error) {
	switch v.Version {
	case DataVersionPhase0:
		if v.Phase0 == nil || v.Phase0.Message == nil || v.Phase0.Message.Body == nil {
			return nil, errors.New("no phase0 block")
		}

		versionedAttestations := make([]*VersionedAttestation, len(v.Phase0.Message.Body.Attestations))
		for i, attestation := range v.Phase0.Message.Body.Attestations {
			versionedAttestations[i] = &VersionedAttestation{
				Version: DataVersionPhase0,
				Phase0:  attestation,
			}
		}

		return versionedAttestations, nil
	case DataVersionAltair:
		if v.Altair == nil || v.Altair.Message == nil || v.Altair.Message.Body == nil {
			return nil, errors.New("no altair block")
		}

		versionedAttestations := make([]*VersionedAttestation, len(v.Altair.Message.Body.Attestations))
		for i, attestation := range v.Altair.Message.Body.Attestations {
			versionedAttestations[i] = &VersionedAttestation{
				Version: DataVersionAltair,
				Altair:  attestation,
			}
		}

		return versionedAttestations, nil
	case DataVersionBellatrix:
		if v.Bellatrix == nil || v.Bellatrix.Message == nil || v.Bellatrix.Message.Body == nil {
			return nil, errors.New("no bellatrix block")
		}

		versionedAttestations := make([]*VersionedAttestation, len(v.Bellatrix.Message.Body.Attestations))
		for i, attestation := range v.Bellatrix.Message.Body.Attestations {
			versionedAttestations[i] = &VersionedAttestation{
				Version:   DataVersionBellatrix,
				Bellatrix: attestation,
			}
		}

		return versionedAttestations, nil
	case DataVersionCapella:
		if v.Capella == nil || v.Capella.Message == nil || v.Capella.Message.Body == nil {
			return nil, errors.New("no capella block")
		}

		versionedAttestations := make([]*VersionedAttestation, len(v.Capella.Message.Body.Attestations))
		for i, attestation := range v.Capella.Message.Body.Attestations {
			versionedAttestations[i] = &VersionedAttestation{
				Version: DataVersionCapella,
				Capella: attestation,
			}
		}

		return versionedAttestations, nil
	case DataVersionDeneb:
		if v.Deneb == nil || v.Deneb.Message == nil || v.Deneb.Message.Body == nil {
			return nil, errors.New("no deneb block")
		}

		versionedAttestations := make([]*VersionedAttestation, len(v.Deneb.Message.Body.Attestations))
		for i, attestation := range v.Deneb.Message.Body.Attestations {
			versionedAttestations[i] = &VersionedAttestation{
				Version: DataVersionDeneb,
				Deneb:   attestation,
			}
		}

		return versionedAttestations, nil
	case DataVersionElectra:
		if v.Electra == nil || v.Electra.Message == nil || v.Electra.Message.Body == nil {
			return nil, errors.New("no electra block")
		}

		versionedAttestations := make([]*VersionedAttestation, len(v.Electra.Message.Body.Attestations))
		for i, attestation := range v.Electra.Message.Body.Attestations {
			versionedAttestations[i] = &VersionedAttestation{
				Version: DataVersionElectra,
				Electra: attestation,
			}
		}

		return versionedAttestations, nil
<<<<<<< HEAD
	case DataVersionEIP7732:
		if v.EIP7732 == nil || v.EIP7732.Message == nil || v.EIP7732.Message.Body == nil {
			return nil, errors.New("no eip7732 block")
		}

		versionedAttestations := make([]*VersionedAttestation, len(v.EIP7732.Message.Body.Attestations))
		for i, attestation := range v.EIP7732.Message.Body.Attestations {
			versionedAttestations[i] = &VersionedAttestation{
				Version: DataVersionEIP7732,
				EIP7732: attestation,
=======
	case DataVersionFulu:
		if v.Fulu == nil || v.Fulu.Message == nil || v.Fulu.Message.Body == nil {
			return nil, errors.New("no fulu block")
		}

		versionedAttestations := make([]*VersionedAttestation, len(v.Fulu.Message.Body.Attestations))
		for i, attestation := range v.Fulu.Message.Body.Attestations {
			versionedAttestations[i] = &VersionedAttestation{
				Version: DataVersionFulu,
				Fulu:    attestation,
>>>>>>> dc292883
			}
		}

		return versionedAttestations, nil
	default:
		return nil, errors.New("unknown version")
	}
}

// Root returns the root of the beacon block.
func (v *VersionedSignedBeaconBlock) Root() (phase0.Root, error) {
	switch v.Version {
	case DataVersionPhase0:
		if v.Phase0 == nil || v.Phase0.Message == nil {
			return phase0.Root{}, errors.New("no phase0 block")
		}

		return v.Phase0.Message.HashTreeRoot()
	case DataVersionAltair:
		if v.Altair == nil || v.Altair.Message == nil {
			return phase0.Root{}, errors.New("no altair block")
		}

		return v.Altair.Message.HashTreeRoot()
	case DataVersionBellatrix:
		if v.Bellatrix == nil || v.Bellatrix.Message == nil {
			return phase0.Root{}, errors.New("no bellatrix block")
		}

		return v.Bellatrix.Message.HashTreeRoot()
	case DataVersionCapella:
		if v.Capella == nil || v.Capella.Message == nil {
			return phase0.Root{}, errors.New("no capella block")
		}

		return v.Capella.Message.HashTreeRoot()
	case DataVersionDeneb:
		if v.Deneb == nil || v.Deneb.Message == nil {
			return phase0.Root{}, errors.New("no deneb block")
		}

		return v.Deneb.Message.HashTreeRoot()
	case DataVersionElectra:
		if v.Electra == nil || v.Electra.Message == nil {
			return phase0.Root{}, errors.New("no electra block")
		}

		return v.Electra.Message.HashTreeRoot()
<<<<<<< HEAD
	case DataVersionEIP7732:
		if v.EIP7732 == nil || v.EIP7732.Message == nil {
			return phase0.Root{}, errors.New("no eip7732 block")
		}

		return v.EIP7732.Message.HashTreeRoot()
=======
	case DataVersionFulu:
		if v.Fulu == nil || v.Fulu.Message == nil {
			return phase0.Root{}, errors.New("no fulu block")
		}

		return v.Fulu.Message.HashTreeRoot()
>>>>>>> dc292883
	default:
		return phase0.Root{}, errors.New("unknown version")
	}
}

// BodyRoot returns the body root of the beacon block.
func (v *VersionedSignedBeaconBlock) BodyRoot() (phase0.Root, error) {
	switch v.Version {
	case DataVersionPhase0:
		if v.Phase0 == nil || v.Phase0.Message == nil || v.Phase0.Message.Body == nil {
			return phase0.Root{}, errors.New("no phase0 block")
		}

		return v.Phase0.Message.Body.HashTreeRoot()
	case DataVersionAltair:
		if v.Altair == nil || v.Altair.Message == nil || v.Altair.Message.Body == nil {
			return phase0.Root{}, errors.New("no altair block")
		}

		return v.Altair.Message.Body.HashTreeRoot()
	case DataVersionBellatrix:
		if v.Bellatrix == nil || v.Bellatrix.Message == nil || v.Bellatrix.Message.Body == nil {
			return phase0.Root{}, errors.New("no bellatrix block")
		}

		return v.Bellatrix.Message.Body.HashTreeRoot()
	case DataVersionCapella:
		if v.Capella == nil || v.Capella.Message == nil || v.Capella.Message.Body == nil {
			return phase0.Root{}, errors.New("no capella block")
		}

		return v.Capella.Message.Body.HashTreeRoot()
	case DataVersionDeneb:
		if v.Deneb == nil || v.Deneb.Message == nil || v.Deneb.Message.Body == nil {
			return phase0.Root{}, errors.New("no deneb block")
		}

		return v.Deneb.Message.Body.HashTreeRoot()
	case DataVersionElectra:
		if v.Electra == nil || v.Electra.Message == nil || v.Electra.Message.Body == nil {
			return phase0.Root{}, errors.New("no electra block")
		}

		return v.Electra.Message.Body.HashTreeRoot()
<<<<<<< HEAD
	case DataVersionEIP7732:
		if v.EIP7732 == nil || v.EIP7732.Message == nil || v.EIP7732.Message.Body == nil {
			return phase0.Root{}, errors.New("no eip7732 block")
		}

		return v.EIP7732.Message.Body.HashTreeRoot()
=======
	case DataVersionFulu:
		if v.Fulu == nil || v.Fulu.Message == nil || v.Fulu.Message.Body == nil {
			return phase0.Root{}, errors.New("no fulu block")
		}

		return v.Fulu.Message.Body.HashTreeRoot()
>>>>>>> dc292883
	default:
		return phase0.Root{}, errors.New("unknown version")
	}
}

// ParentRoot returns the parent root of the beacon block.
func (v *VersionedSignedBeaconBlock) ParentRoot() (phase0.Root, error) {
	switch v.Version {
	case DataVersionPhase0:
		if v.Phase0 == nil || v.Phase0.Message == nil {
			return phase0.Root{}, errors.New("no phase0 block")
		}

		return v.Phase0.Message.ParentRoot, nil
	case DataVersionAltair:
		if v.Altair == nil || v.Altair.Message == nil {
			return phase0.Root{}, errors.New("no altair block")
		}

		return v.Altair.Message.ParentRoot, nil
	case DataVersionBellatrix:
		if v.Bellatrix == nil || v.Bellatrix.Message == nil {
			return phase0.Root{}, errors.New("no bellatrix block")
		}

		return v.Bellatrix.Message.ParentRoot, nil
	case DataVersionCapella:
		if v.Capella == nil || v.Capella.Message == nil {
			return phase0.Root{}, errors.New("no capella block")
		}

		return v.Capella.Message.ParentRoot, nil
	case DataVersionDeneb:
		if v.Deneb == nil || v.Deneb.Message == nil {
			return phase0.Root{}, errors.New("no deneb block")
		}

		return v.Deneb.Message.ParentRoot, nil
	case DataVersionElectra:
		if v.Electra == nil || v.Electra.Message == nil {
			return phase0.Root{}, errors.New("no electra block")
		}

		return v.Electra.Message.ParentRoot, nil
<<<<<<< HEAD
	case DataVersionEIP7732:
		if v.EIP7732 == nil || v.EIP7732.Message == nil {
			return phase0.Root{}, errors.New("no eip7732 block")
		}

		return v.EIP7732.Message.ParentRoot, nil
=======
	case DataVersionFulu:
		if v.Fulu == nil || v.Fulu.Message == nil {
			return phase0.Root{}, errors.New("no fulu block")
		}

		return v.Fulu.Message.ParentRoot, nil
>>>>>>> dc292883
	default:
		return phase0.Root{}, errors.New("unknown version")
	}
}

// StateRoot returns the state root of the beacon block.
func (v *VersionedSignedBeaconBlock) StateRoot() (phase0.Root, error) {
	switch v.Version {
	case DataVersionPhase0:
		if v.Phase0 == nil || v.Phase0.Message == nil {
			return phase0.Root{}, errors.New("no phase0 block")
		}

		return v.Phase0.Message.StateRoot, nil
	case DataVersionAltair:
		if v.Altair == nil || v.Altair.Message == nil {
			return phase0.Root{}, errors.New("no altair block")
		}

		return v.Altair.Message.StateRoot, nil
	case DataVersionBellatrix:
		if v.Bellatrix == nil || v.Bellatrix.Message == nil {
			return phase0.Root{}, errors.New("no bellatrix block")
		}

		return v.Bellatrix.Message.StateRoot, nil
	case DataVersionCapella:
		if v.Capella == nil || v.Capella.Message == nil {
			return phase0.Root{}, errors.New("no capella block")
		}

		return v.Capella.Message.StateRoot, nil
	case DataVersionDeneb:
		if v.Deneb == nil || v.Deneb.Message == nil {
			return phase0.Root{}, errors.New("no deneb block")
		}

		return v.Deneb.Message.StateRoot, nil
	case DataVersionElectra:
		if v.Electra == nil || v.Electra.Message == nil {
			return phase0.Root{}, errors.New("no electra block")
		}

		return v.Electra.Message.StateRoot, nil
<<<<<<< HEAD
	case DataVersionEIP7732:
		if v.EIP7732 == nil || v.EIP7732.Message == nil {
			return phase0.Root{}, errors.New("no eip7732 block")
		}

		return v.EIP7732.Message.StateRoot, nil
=======
	case DataVersionFulu:
		if v.Fulu == nil || v.Fulu.Message == nil {
			return phase0.Root{}, errors.New("no fulu block")
		}

		return v.Fulu.Message.StateRoot, nil
>>>>>>> dc292883
	default:
		return phase0.Root{}, errors.New("unknown version")
	}
}

// RandaoReveal returns the randao reveal of the beacon block.
func (v *VersionedSignedBeaconBlock) RandaoReveal() (phase0.BLSSignature, error) {
	switch v.Version {
	case DataVersionPhase0:
		if v.Phase0 == nil || v.Phase0.Message == nil || v.Phase0.Message.Body == nil {
			return phase0.BLSSignature{}, errors.New("no phase0 block")
		}

		return v.Phase0.Message.Body.RANDAOReveal, nil
	case DataVersionAltair:
		if v.Altair == nil || v.Altair.Message == nil || v.Altair.Message.Body == nil {
			return phase0.BLSSignature{}, errors.New("no altair block")
		}

		return v.Altair.Message.Body.RANDAOReveal, nil
	case DataVersionBellatrix:
		if v.Bellatrix == nil || v.Bellatrix.Message == nil || v.Bellatrix.Message.Body == nil {
			return phase0.BLSSignature{}, errors.New("no bellatrix block")
		}

		return v.Bellatrix.Message.Body.RANDAOReveal, nil
	case DataVersionCapella:
		if v.Capella == nil || v.Capella.Message == nil || v.Capella.Message.Body == nil {
			return phase0.BLSSignature{}, errors.New("no capella block")
		}

		return v.Capella.Message.Body.RANDAOReveal, nil
	case DataVersionDeneb:
		if v.Deneb == nil || v.Deneb.Message == nil || v.Deneb.Message.Body == nil {
			return phase0.BLSSignature{}, errors.New("no deneb block")
		}

		return v.Deneb.Message.Body.RANDAOReveal, nil
	case DataVersionElectra:
		if v.Electra == nil || v.Electra.Message == nil || v.Electra.Message.Body == nil {
			return phase0.BLSSignature{}, errors.New("no electra block")
		}

		return v.Electra.Message.Body.RANDAOReveal, nil
<<<<<<< HEAD
	case DataVersionEIP7732:
		if v.EIP7732 == nil || v.EIP7732.Message == nil || v.EIP7732.Message.Body == nil {
			return phase0.BLSSignature{}, errors.New("no eip7732 block")
		}

		return v.EIP7732.Message.Body.RANDAOReveal, nil
=======
	case DataVersionFulu:
		if v.Fulu == nil || v.Fulu.Message == nil || v.Fulu.Message.Body == nil {
			return phase0.BLSSignature{}, errors.New("no fulu block")
		}

		return v.Fulu.Message.Body.RANDAOReveal, nil
>>>>>>> dc292883
	default:
		return phase0.BLSSignature{}, errors.New("unknown version")
	}
}

// ETH1Data returns the eth1 data of the beacon block.
func (v *VersionedSignedBeaconBlock) ETH1Data() (*phase0.ETH1Data, error) {
	switch v.Version {
	case DataVersionPhase0:
		if v.Phase0 == nil || v.Phase0.Message == nil || v.Phase0.Message.Body == nil {
			return nil, errors.New("no phase0 block")
		}

		return v.Phase0.Message.Body.ETH1Data, nil
	case DataVersionAltair:
		if v.Altair == nil || v.Altair.Message == nil || v.Altair.Message.Body == nil {
			return nil, errors.New("no altair block")
		}

		return v.Altair.Message.Body.ETH1Data, nil
	case DataVersionBellatrix:
		if v.Bellatrix == nil || v.Bellatrix.Message == nil || v.Bellatrix.Message.Body == nil {
			return nil, errors.New("no bellatrix block")
		}

		return v.Bellatrix.Message.Body.ETH1Data, nil
	case DataVersionCapella:
		if v.Capella == nil || v.Capella.Message == nil || v.Capella.Message.Body == nil {
			return nil, errors.New("no capella block")
		}

		return v.Capella.Message.Body.ETH1Data, nil
	case DataVersionDeneb:
		if v.Deneb == nil || v.Deneb.Message == nil || v.Deneb.Message.Body == nil {
			return nil, errors.New("no deneb block")
		}

		return v.Deneb.Message.Body.ETH1Data, nil
	case DataVersionElectra:
		if v.Electra == nil || v.Electra.Message == nil || v.Electra.Message.Body == nil {
			return nil, errors.New("no electra block")
		}

		return v.Electra.Message.Body.ETH1Data, nil
<<<<<<< HEAD
	case DataVersionEIP7732:
		if v.EIP7732 == nil || v.EIP7732.Message == nil || v.EIP7732.Message.Body == nil {
			return nil, errors.New("no eip7732 block")
		}

		return v.EIP7732.Message.Body.ETH1Data, nil
=======
	case DataVersionFulu:
		if v.Fulu == nil || v.Fulu.Message == nil || v.Fulu.Message.Body == nil {
			return nil, errors.New("no fulu block")
		}

		return v.Fulu.Message.Body.ETH1Data, nil
>>>>>>> dc292883
	default:
		return nil, errors.New("unknown version")
	}
}

// Deposits returns the deposits of the beacon block.
func (v *VersionedSignedBeaconBlock) Deposits() ([]*phase0.Deposit, error) {
	switch v.Version {
	case DataVersionPhase0:
		if v.Phase0 == nil || v.Phase0.Message == nil || v.Phase0.Message.Body == nil {
			return nil, errors.New("no phase0 block")
		}

		return v.Phase0.Message.Body.Deposits, nil
	case DataVersionAltair:
		if v.Altair == nil || v.Altair.Message == nil || v.Altair.Message.Body == nil {
			return nil, errors.New("no altair block")
		}

		return v.Altair.Message.Body.Deposits, nil
	case DataVersionBellatrix:
		if v.Bellatrix == nil || v.Bellatrix.Message == nil || v.Bellatrix.Message.Body == nil {
			return nil, errors.New("no bellatrix block")
		}

		return v.Bellatrix.Message.Body.Deposits, nil
	case DataVersionCapella:
		if v.Capella == nil || v.Capella.Message == nil || v.Capella.Message.Body == nil {
			return nil, errors.New("no capella block")
		}

		return v.Capella.Message.Body.Deposits, nil
	case DataVersionDeneb:
		if v.Deneb == nil || v.Deneb.Message == nil || v.Deneb.Message.Body == nil {
			return nil, errors.New("no deneb block")
		}

		return v.Deneb.Message.Body.Deposits, nil
	case DataVersionElectra:
		if v.Electra == nil || v.Electra.Message == nil || v.Electra.Message.Body == nil {
			return nil, errors.New("no electra block")
		}

		return v.Electra.Message.Body.Deposits, nil
<<<<<<< HEAD
	case DataVersionEIP7732:
		if v.EIP7732 == nil || v.EIP7732.Message == nil || v.EIP7732.Message.Body == nil {
			return nil, errors.New("no eip7732 block")
		}

		return v.EIP7732.Message.Body.Deposits, nil
=======
	case DataVersionFulu:
		if v.Fulu == nil || v.Fulu.Message == nil || v.Fulu.Message.Body == nil {
			return nil, errors.New("no fulu block")
		}

		return v.Fulu.Message.Body.Deposits, nil
>>>>>>> dc292883
	default:
		return nil, errors.New("unknown version")
	}
}

// VoluntaryExits returns the voluntary exits of the beacon block.
func (v *VersionedSignedBeaconBlock) VoluntaryExits() ([]*phase0.SignedVoluntaryExit, error) {
	switch v.Version {
	case DataVersionPhase0:
		if v.Phase0 == nil || v.Phase0.Message == nil || v.Phase0.Message.Body == nil {
			return nil, errors.New("no phase0 block")
		}

		return v.Phase0.Message.Body.VoluntaryExits, nil
	case DataVersionAltair:
		if v.Altair == nil || v.Altair.Message == nil || v.Altair.Message.Body == nil {
			return nil, errors.New("no altair block")
		}

		return v.Altair.Message.Body.VoluntaryExits, nil
	case DataVersionBellatrix:
		if v.Bellatrix == nil || v.Bellatrix.Message == nil || v.Bellatrix.Message.Body == nil {
			return nil, errors.New("no bellatrix block")
		}

		return v.Bellatrix.Message.Body.VoluntaryExits, nil
	case DataVersionCapella:
		if v.Capella == nil || v.Capella.Message == nil || v.Capella.Message.Body == nil {
			return nil, errors.New("no capella block")
		}

		return v.Capella.Message.Body.VoluntaryExits, nil
	case DataVersionDeneb:
		if v.Deneb == nil || v.Deneb.Message == nil || v.Deneb.Message.Body == nil {
			return nil, errors.New("no deneb block")
		}

		return v.Deneb.Message.Body.VoluntaryExits, nil
	case DataVersionElectra:
		if v.Electra == nil || v.Electra.Message == nil || v.Electra.Message.Body == nil {
			return nil, errors.New("no electra block")
		}

		return v.Electra.Message.Body.VoluntaryExits, nil
<<<<<<< HEAD
	case DataVersionEIP7732:
		if v.EIP7732 == nil || v.EIP7732.Message == nil || v.EIP7732.Message.Body == nil {
			return nil, errors.New("no eip7732 block")
		}

		return v.EIP7732.Message.Body.VoluntaryExits, nil
=======
	case DataVersionFulu:
		if v.Fulu == nil || v.Fulu.Message == nil || v.Fulu.Message.Body == nil {
			return nil, errors.New("no fulu block")
		}

		return v.Fulu.Message.Body.VoluntaryExits, nil
>>>>>>> dc292883
	default:
		return nil, errors.New("unknown version")
	}
}

// AttesterSlashings returns the attester slashings of the beacon block.
//
//nolint:gocyclo
func (v *VersionedSignedBeaconBlock) AttesterSlashings() ([]VersionedAttesterSlashing, error) {
	switch v.Version {
	case DataVersionPhase0:
		if v.Phase0 == nil || v.Phase0.Message == nil || v.Phase0.Message.Body == nil {
			return nil, errors.New("no phase0 block")
		}

		versionedAttesterSlashings := make([]VersionedAttesterSlashing, len(v.Phase0.Message.Body.AttesterSlashings))
		for i, attesterSlashing := range v.Phase0.Message.Body.AttesterSlashings {
			versionedAttesterSlashings[i] = VersionedAttesterSlashing{
				Version: DataVersionPhase0,
				Phase0:  attesterSlashing,
			}
		}

		return versionedAttesterSlashings, nil
	case DataVersionAltair:
		if v.Altair == nil || v.Altair.Message == nil || v.Altair.Message.Body == nil {
			return nil, errors.New("no altair block")
		}

		versionedAttesterSlashings := make([]VersionedAttesterSlashing, len(v.Altair.Message.Body.AttesterSlashings))
		for i, attesterSlashing := range v.Altair.Message.Body.AttesterSlashings {
			versionedAttesterSlashings[i] = VersionedAttesterSlashing{
				Version: DataVersionAltair,
				Altair:  attesterSlashing,
			}
		}

		return versionedAttesterSlashings, nil
	case DataVersionBellatrix:
		if v.Bellatrix == nil || v.Bellatrix.Message == nil || v.Bellatrix.Message.Body == nil {
			return nil, errors.New("no bellatrix block")
		}

		versionedAttesterSlashings := make([]VersionedAttesterSlashing, len(v.Bellatrix.Message.Body.AttesterSlashings))
		for i, attesterSlashing := range v.Bellatrix.Message.Body.AttesterSlashings {
			versionedAttesterSlashings[i] = VersionedAttesterSlashing{
				Version:   DataVersionBellatrix,
				Bellatrix: attesterSlashing,
			}
		}

		return versionedAttesterSlashings, nil
	case DataVersionCapella:
		if v.Capella == nil || v.Capella.Message == nil || v.Capella.Message.Body == nil {
			return nil, errors.New("no capella block")
		}

		versionedAttesterSlashings := make([]VersionedAttesterSlashing, len(v.Capella.Message.Body.AttesterSlashings))
		for i, attesterSlashing := range v.Capella.Message.Body.AttesterSlashings {
			versionedAttesterSlashings[i] = VersionedAttesterSlashing{
				Version: DataVersionCapella,
				Capella: attesterSlashing,
			}
		}

		return versionedAttesterSlashings, nil
	case DataVersionDeneb:
		if v.Deneb == nil || v.Deneb.Message == nil || v.Deneb.Message.Body == nil {
			return nil, errors.New("no deneb block")
		}

		versionedAttesterSlashings := make([]VersionedAttesterSlashing, len(v.Deneb.Message.Body.AttesterSlashings))
		for i, attesterSlashing := range v.Deneb.Message.Body.AttesterSlashings {
			versionedAttesterSlashings[i] = VersionedAttesterSlashing{
				Version: DataVersionDeneb,
				Deneb:   attesterSlashing,
			}
		}

		return versionedAttesterSlashings, nil
	case DataVersionElectra:
		if v.Electra == nil || v.Electra.Message == nil || v.Electra.Message.Body == nil {
			return nil, errors.New("no electra block")
		}

		versionedAttesterSlashings := make([]VersionedAttesterSlashing, len(v.Electra.Message.Body.AttesterSlashings))
		for i, attesterSlashing := range v.Electra.Message.Body.AttesterSlashings {
			versionedAttesterSlashings[i] = VersionedAttesterSlashing{
				Version: DataVersionElectra,
				Electra: attesterSlashing,
			}
		}

		return versionedAttesterSlashings, nil
<<<<<<< HEAD
	case DataVersionEIP7732:
		if v.EIP7732 == nil || v.EIP7732.Message == nil || v.EIP7732.Message.Body == nil {
			return nil, errors.New("no eip7732 block")
		}

		versionedAttesterSlashings := make([]VersionedAttesterSlashing, len(v.EIP7732.Message.Body.AttesterSlashings))
		for i, attesterSlashing := range v.EIP7732.Message.Body.AttesterSlashings {
			versionedAttesterSlashings[i] = VersionedAttesterSlashing{
				Version: DataVersionEIP7732,
				EIP7732: attesterSlashing,
=======
	case DataVersionFulu:
		if v.Fulu == nil || v.Fulu.Message == nil || v.Fulu.Message.Body == nil {
			return nil, errors.New("no fulu block")
		}

		versionedAttesterSlashings := make([]VersionedAttesterSlashing, len(v.Fulu.Message.Body.AttesterSlashings))
		for i, attesterSlashing := range v.Fulu.Message.Body.AttesterSlashings {
			versionedAttesterSlashings[i] = VersionedAttesterSlashing{
				Version: DataVersionFulu,
				Fulu:    attesterSlashing,
>>>>>>> dc292883
			}
		}

		return versionedAttesterSlashings, nil
	default:
		return nil, errors.New("unknown version")
	}
}

// ProposerSlashings returns the proposer slashings of the beacon block.
func (v *VersionedSignedBeaconBlock) ProposerSlashings() ([]*phase0.ProposerSlashing, error) {
	switch v.Version {
	case DataVersionPhase0:
		if v.Phase0 == nil || v.Phase0.Message == nil || v.Phase0.Message.Body == nil {
			return nil, errors.New("no phase0 block")
		}

		return v.Phase0.Message.Body.ProposerSlashings, nil
	case DataVersionAltair:
		if v.Altair == nil || v.Altair.Message == nil || v.Altair.Message.Body == nil {
			return nil, errors.New("no altair block")
		}

		return v.Altair.Message.Body.ProposerSlashings, nil
	case DataVersionBellatrix:
		if v.Bellatrix == nil || v.Bellatrix.Message == nil || v.Bellatrix.Message.Body == nil {
			return nil, errors.New("no bellatrix block")
		}

		return v.Bellatrix.Message.Body.ProposerSlashings, nil
	case DataVersionCapella:
		if v.Capella == nil || v.Capella.Message == nil || v.Capella.Message.Body == nil {
			return nil, errors.New("no capella block")
		}

		return v.Capella.Message.Body.ProposerSlashings, nil
	case DataVersionDeneb:
		if v.Deneb == nil || v.Deneb.Message == nil || v.Deneb.Message.Body == nil {
			return nil, errors.New("no deneb block")
		}

		return v.Deneb.Message.Body.ProposerSlashings, nil
	case DataVersionElectra:
		if v.Electra == nil || v.Electra.Message == nil || v.Electra.Message.Body == nil {
			return nil, errors.New("no electra block")
		}

		return v.Electra.Message.Body.ProposerSlashings, nil
<<<<<<< HEAD
	case DataVersionEIP7732:
		if v.EIP7732 == nil || v.EIP7732.Message == nil || v.EIP7732.Message.Body == nil {
			return nil, errors.New("no eip7732 block")
		}

		return v.EIP7732.Message.Body.ProposerSlashings, nil
=======
	case DataVersionFulu:
		if v.Fulu == nil || v.Fulu.Message == nil || v.Fulu.Message.Body == nil {
			return nil, errors.New("no fulu block")
		}

		return v.Fulu.Message.Body.ProposerSlashings, nil
>>>>>>> dc292883
	default:
		return nil, errors.New("unknown version")
	}
}

// SyncAggregate returns the sync aggregate of the beacon block.
func (v *VersionedSignedBeaconBlock) SyncAggregate() (*altair.SyncAggregate, error) {
	switch v.Version {
	case DataVersionPhase0:
		return nil, errors.New("phase0 block does not have sync aggregate")
	case DataVersionAltair:
		if v.Altair == nil || v.Altair.Message == nil || v.Altair.Message.Body == nil {
			return nil, errors.New("no altair block")
		}

		return v.Altair.Message.Body.SyncAggregate, nil
	case DataVersionBellatrix:
		if v.Bellatrix == nil || v.Bellatrix.Message == nil || v.Bellatrix.Message.Body == nil {
			return nil, errors.New("no bellatrix block")
		}

		return v.Bellatrix.Message.Body.SyncAggregate, nil
	case DataVersionCapella:
		if v.Capella == nil || v.Capella.Message == nil || v.Capella.Message.Body == nil {
			return nil, errors.New("no capella block")
		}

		return v.Capella.Message.Body.SyncAggregate, nil
	case DataVersionDeneb:
		if v.Deneb == nil || v.Deneb.Message == nil || v.Deneb.Message.Body == nil {
			return nil, errors.New("no deneb block")
		}

		return v.Deneb.Message.Body.SyncAggregate, nil
	case DataVersionElectra:
		if v.Electra == nil || v.Electra.Message == nil || v.Electra.Message.Body == nil {
			return nil, errors.New("no electra block")
		}

		return v.Electra.Message.Body.SyncAggregate, nil
<<<<<<< HEAD
	case DataVersionEIP7732:
		if v.EIP7732 == nil || v.EIP7732.Message == nil || v.EIP7732.Message.Body == nil {
			return nil, errors.New("no eip7732 block")
		}

		return v.EIP7732.Message.Body.SyncAggregate, nil
=======
	case DataVersionFulu:
		if v.Fulu == nil || v.Fulu.Message == nil || v.Fulu.Message.Body == nil {
			return nil, errors.New("no fulu block")
		}

		return v.Fulu.Message.Body.SyncAggregate, nil
>>>>>>> dc292883
	default:
		return nil, errors.New("unknown version")
	}
}

// BLSToExecutionChanges returns the bls to execution changes of the beacon block.
func (v *VersionedSignedBeaconBlock) BLSToExecutionChanges() ([]*capella.SignedBLSToExecutionChange, error) {
	switch v.Version {
	case DataVersionPhase0:
		return nil, errors.New("phase0 block does not have bls to execution changes")
	case DataVersionAltair:
		return nil, errors.New("altair block does not have bls to execution changes")
	case DataVersionBellatrix:
		return nil, errors.New("bellatrix block does not have bls to execution changes")
	case DataVersionCapella:
		if v.Capella == nil || v.Capella.Message == nil || v.Capella.Message.Body == nil {
			return nil, errors.New("no capella block")
		}

		return v.Capella.Message.Body.BLSToExecutionChanges, nil
	case DataVersionDeneb:
		if v.Deneb == nil || v.Deneb.Message == nil || v.Deneb.Message.Body == nil {
			return nil, errors.New("no deneb block")
		}

		return v.Deneb.Message.Body.BLSToExecutionChanges, nil
	case DataVersionElectra:
		if v.Electra == nil || v.Electra.Message == nil || v.Electra.Message.Body == nil {
			return nil, errors.New("no electra block")
		}

		return v.Electra.Message.Body.BLSToExecutionChanges, nil
<<<<<<< HEAD
	case DataVersionEIP7732:
		if v.EIP7732 == nil || v.EIP7732.Message == nil || v.EIP7732.Message.Body == nil {
			return nil, errors.New("no eip7732 block")
		}

		return v.EIP7732.Message.Body.BLSToExecutionChanges, nil
=======
	case DataVersionFulu:
		if v.Fulu == nil || v.Fulu.Message == nil || v.Fulu.Message.Body == nil {
			return nil, errors.New("no fulu block")
		}

		return v.Fulu.Message.Body.BLSToExecutionChanges, nil
>>>>>>> dc292883
	default:
		return nil, errors.New("unknown version")
	}
}

// Withdrawals returns the withdrawals of the beacon block.
func (v *VersionedSignedBeaconBlock) Withdrawals() ([]*capella.Withdrawal, error) {
	switch v.Version {
	case DataVersionPhase0:
		return nil, errors.New("phase0 block does not have execution withdrawals")
	case DataVersionAltair:
		return nil, errors.New("altair block does not have execution withdrawals")
	case DataVersionBellatrix:
		return nil, errors.New("bellatrix block does not have execution withdrawals")
	case DataVersionCapella:
		if v.Capella == nil ||
			v.Capella.Message == nil ||
			v.Capella.Message.Body == nil ||
			v.Capella.Message.Body.ExecutionPayload == nil {
			return nil, errors.New("no capella block")
		}

		return v.Capella.Message.Body.ExecutionPayload.Withdrawals, nil
	case DataVersionDeneb:
		if v.Deneb == nil || v.Deneb.Message == nil || v.Deneb.Message.Body == nil || v.Deneb.Message.Body.ExecutionPayload == nil {
			return nil, errors.New("no deneb block")
		}

		return v.Deneb.Message.Body.ExecutionPayload.Withdrawals, nil
	case DataVersionElectra:
		if v.Electra == nil ||
			v.Electra.Message == nil ||
			v.Electra.Message.Body == nil ||
			v.Electra.Message.Body.ExecutionPayload == nil {
			return nil, errors.New("no electra block")
		}

		return v.Electra.Message.Body.ExecutionPayload.Withdrawals, nil
<<<<<<< HEAD
	case DataVersionEIP7732:
		return nil, errors.New("no execution payload withdrawals for eip7732 block")
=======
	case DataVersionFulu:
		if v.Fulu == nil || v.Fulu.Message == nil || v.Fulu.Message.Body == nil || v.Fulu.Message.Body.ExecutionPayload == nil {
			return nil, errors.New("no fulu block")
		}

		return v.Fulu.Message.Body.ExecutionPayload.Withdrawals, nil
>>>>>>> dc292883
	default:
		return nil, errors.New("unknown version")
	}
}

// BlobKZGCommitments returns the blob KZG commitments of the beacon block.
func (v *VersionedSignedBeaconBlock) BlobKZGCommitments() ([]deneb.KZGCommitment, error) {
	switch v.Version {
	case DataVersionPhase0:
		return nil, errors.New("phase0 block does not have kzg commitments")
	case DataVersionAltair:
		return nil, errors.New("altair block does not have kzg commitments")
	case DataVersionBellatrix:
		return nil, errors.New("bellatrix block does not have kzg commitments")
	case DataVersionCapella:
		return nil, errors.New("capella block does not have kzg commitments")
	case DataVersionDeneb:
		if v.Deneb == nil || v.Deneb.Message == nil || v.Deneb.Message.Body == nil {
			return nil, errors.New("no deneb block")
		}

		return v.Deneb.Message.Body.BlobKZGCommitments, nil
	case DataVersionElectra:
		if v.Electra == nil || v.Electra.Message == nil || v.Electra.Message.Body == nil {
			return nil, errors.New("no electra block")
		}

		return v.Electra.Message.Body.BlobKZGCommitments, nil
<<<<<<< HEAD
	case DataVersionEIP7732:
		return nil, errors.New("no blob kzg commitments for eip7732 block")
=======
	case DataVersionFulu:
		if v.Fulu == nil || v.Fulu.Message == nil || v.Fulu.Message.Body == nil {
			return nil, errors.New("no fulu block")
		}

		return v.Fulu.Message.Body.BlobKZGCommitments, nil
>>>>>>> dc292883
	default:
		return nil, errors.New("unknown version")
	}
}

// ExecutionRequests returs the execution requests for the block.
func (v *VersionedSignedBeaconBlock) ExecutionRequests() (*electra.ExecutionRequests, error) {
	switch v.Version {
	case DataVersionPhase0:
		return nil, errors.New("phase0 block does not have execution requests")
	case DataVersionAltair:
		return nil, errors.New("altair block does not have execution requests")
	case DataVersionBellatrix:
		return nil, errors.New("bellatrix block does not have execution requests")
	case DataVersionCapella:
		return nil, errors.New("capella block does not have execution requests")
	case DataVersionDeneb:
		return nil, errors.New("deneb block does not have execution requests")
	case DataVersionElectra:
		if v.Electra == nil ||
			v.Electra.Message == nil ||
			v.Electra.Message.Body == nil {
			return nil, errors.New("no electra block")
		}

		return v.Electra.Message.Body.ExecutionRequests, nil
<<<<<<< HEAD
	case DataVersionEIP7732:
		return nil, errors.New("no execution requests for eip7732 block")
=======
	case DataVersionFulu:
		if v.Fulu == nil || v.Fulu.Message == nil || v.Fulu.Message.Body == nil {
			return nil, errors.New("no fulu block")
		}

		return v.Fulu.Message.Body.ExecutionRequests, nil
>>>>>>> dc292883
	default:
		return nil, errors.New("unknown version")
	}
}

// ExecutionPayload returns the execution payload of the signed beacon block.
func (v *VersionedSignedBeaconBlock) ExecutionPayload() (*VersionedExecutionPayload, error) {
	versionedExecutionPayload := &VersionedExecutionPayload{
		Version: v.Version,
	}

	switch v.Version {
	case DataVersionPhase0:
		return nil, errors.New("no execution payload in phase0")
	case DataVersionAltair:
		return nil, errors.New("no execution payload in altair")
	case DataVersionBellatrix:
		if v.Bellatrix == nil || v.Bellatrix.Message == nil || v.Bellatrix.Message.Body == nil {
			return nil, errors.New("no bellatrix block")
		}

		versionedExecutionPayload.Bellatrix = v.Bellatrix.Message.Body.ExecutionPayload
	case DataVersionCapella:
		if v.Capella == nil || v.Capella.Message == nil || v.Capella.Message.Body == nil {
			return nil, errors.New("no capella block")
		}

		versionedExecutionPayload.Capella = v.Capella.Message.Body.ExecutionPayload
	case DataVersionDeneb:
		if v.Deneb == nil || v.Deneb.Message == nil || v.Deneb.Message.Body == nil {
			return nil, errors.New("no deneb block")
		}

		versionedExecutionPayload.Deneb = v.Deneb.Message.Body.ExecutionPayload
	case DataVersionElectra:
		if v.Electra == nil || v.Electra.Message == nil || v.Electra.Message.Body == nil {
			return nil, errors.New("no electra block")
		}

		versionedExecutionPayload.Electra = v.Electra.Message.Body.ExecutionPayload
<<<<<<< HEAD
	case DataVersionEIP7732:
		return nil, errors.New("no execution payload in eip7732")
=======
	case DataVersionFulu:
		if v.Fulu == nil || v.Fulu.Message == nil || v.Fulu.Message.Body == nil {
			return nil, errors.New("no fulu block")
		}

		versionedExecutionPayload.Fulu = v.Fulu.Message.Body.ExecutionPayload
>>>>>>> dc292883
	default:
		return nil, errors.New("unknown version")
	}

	return versionedExecutionPayload, nil
}

// String returns a string version of the structure.
func (v *VersionedSignedBeaconBlock) String() string {
	switch v.Version {
	case DataVersionPhase0:
		if v.Phase0 == nil {
			return ""
		}

		return v.Phase0.String()
	case DataVersionAltair:
		if v.Altair == nil {
			return ""
		}

		return v.Altair.String()
	case DataVersionBellatrix:
		if v.Bellatrix == nil {
			return ""
		}

		return v.Bellatrix.String()
	case DataVersionCapella:
		if v.Capella == nil {
			return ""
		}

		return v.Capella.String()
	case DataVersionDeneb:
		if v.Deneb == nil {
			return ""
		}

		return v.Deneb.String()
	case DataVersionElectra:
		if v.Electra == nil {
			return ""
		}

		return v.Electra.String()
<<<<<<< HEAD
	case DataVersionEIP7732:
		if v.EIP7732 == nil {
			return ""
		}

		return v.EIP7732.String()
=======
	case DataVersionFulu:
		if v.Fulu == nil {
			return ""
		}

		return v.Fulu.String()
>>>>>>> dc292883
	default:
		return "unknown version"
	}
}

// IsEmpty returns true if the block is empty.
func (v *VersionedSignedBeaconBlock) IsEmpty() bool {
	return v.Phase0 == nil && v.Altair == nil && v.Bellatrix == nil && v.Capella == nil && v.Deneb == nil &&
		v.Electra == nil && v.EIP7732 == nil
}<|MERGE_RESOLUTION|>--- conflicted
+++ resolved
@@ -35,11 +35,8 @@
 	Capella   *capella.SignedBeaconBlock
 	Deneb     *deneb.SignedBeaconBlock
 	Electra   *electra.SignedBeaconBlock
-<<<<<<< HEAD
+	Fulu      *electra.SignedBeaconBlock
 	EIP7732   *eip7732.SignedBeaconBlock
-=======
-	Fulu      *electra.SignedBeaconBlock
->>>>>>> dc292883
 }
 
 // Slot returns the slot of the signed beacon block.
@@ -81,80 +78,74 @@
 		}
 
 		return v.Electra.Message.Slot, nil
-<<<<<<< HEAD
+	case DataVersionFulu:
+		if v.Fulu == nil || v.Fulu.Message == nil {
+			return 0, errors.New("no fulu block")
+		}
+
+		return v.Fulu.Message.Slot, nil
 	case DataVersionEIP7732:
 		if v.EIP7732 == nil || v.EIP7732.Message == nil {
 			return 0, errors.New("no eip7732 block")
 		}
 
 		return v.EIP7732.Message.Slot, nil
-=======
+	default:
+		return 0, errors.New("unknown version")
+	}
+}
+
+// ProposerIndex returns the proposer index of the beacon block.
+func (v *VersionedSignedBeaconBlock) ProposerIndex() (phase0.ValidatorIndex, error) {
+	switch v.Version {
+	case DataVersionPhase0:
+		if v.Phase0 == nil || v.Phase0.Message == nil {
+			return 0, errors.New("no phase0 block")
+		}
+
+		return v.Phase0.Message.ProposerIndex, nil
+	case DataVersionAltair:
+		if v.Altair == nil || v.Altair.Message == nil {
+			return 0, errors.New("no altair block")
+		}
+
+		return v.Altair.Message.ProposerIndex, nil
+	case DataVersionBellatrix:
+		if v.Bellatrix == nil || v.Bellatrix.Message == nil {
+			return 0, errors.New("no bellatrix block")
+		}
+
+		return v.Bellatrix.Message.ProposerIndex, nil
+	case DataVersionCapella:
+		if v.Capella == nil || v.Capella.Message == nil {
+			return 0, errors.New("no capella block")
+		}
+
+		return v.Capella.Message.ProposerIndex, nil
+	case DataVersionDeneb:
+		if v.Deneb == nil || v.Deneb.Message == nil {
+			return 0, errors.New("no deneb block")
+		}
+
+		return v.Deneb.Message.ProposerIndex, nil
+	case DataVersionElectra:
+		if v.Electra == nil || v.Electra.Message == nil {
+			return 0, errors.New("no electra block")
+		}
+
+		return v.Electra.Message.ProposerIndex, nil
 	case DataVersionFulu:
 		if v.Fulu == nil || v.Fulu.Message == nil {
 			return 0, errors.New("no fulu block")
 		}
 
-		return v.Fulu.Message.Slot, nil
->>>>>>> dc292883
-	default:
-		return 0, errors.New("unknown version")
-	}
-}
-
-// ProposerIndex returns the proposer index of the beacon block.
-func (v *VersionedSignedBeaconBlock) ProposerIndex() (phase0.ValidatorIndex, error) {
-	switch v.Version {
-	case DataVersionPhase0:
-		if v.Phase0 == nil || v.Phase0.Message == nil {
-			return 0, errors.New("no phase0 block")
-		}
-
-		return v.Phase0.Message.ProposerIndex, nil
-	case DataVersionAltair:
-		if v.Altair == nil || v.Altair.Message == nil {
-			return 0, errors.New("no altair block")
-		}
-
-		return v.Altair.Message.ProposerIndex, nil
-	case DataVersionBellatrix:
-		if v.Bellatrix == nil || v.Bellatrix.Message == nil {
-			return 0, errors.New("no bellatrix block")
-		}
-
-		return v.Bellatrix.Message.ProposerIndex, nil
-	case DataVersionCapella:
-		if v.Capella == nil || v.Capella.Message == nil {
-			return 0, errors.New("no capella block")
-		}
-
-		return v.Capella.Message.ProposerIndex, nil
-	case DataVersionDeneb:
-		if v.Deneb == nil || v.Deneb.Message == nil {
-			return 0, errors.New("no deneb block")
-		}
-
-		return v.Deneb.Message.ProposerIndex, nil
-	case DataVersionElectra:
-		if v.Electra == nil || v.Electra.Message == nil {
-			return 0, errors.New("no electra block")
-		}
-
-		return v.Electra.Message.ProposerIndex, nil
-<<<<<<< HEAD
+		return v.Fulu.Message.ProposerIndex, nil
 	case DataVersionEIP7732:
 		if v.EIP7732 == nil || v.EIP7732.Message == nil {
 			return 0, errors.New("no eip7732 block")
 		}
 
 		return v.EIP7732.Message.ProposerIndex, nil
-=======
-	case DataVersionFulu:
-		if v.Fulu == nil || v.Fulu.Message == nil {
-			return 0, errors.New("no fulu block")
-		}
-
-		return v.Fulu.Message.ProposerIndex, nil
->>>>>>> dc292883
 	default:
 		return 0, errors.New("unknown version")
 	}
@@ -196,7 +187,12 @@
 		}
 
 		return v.Electra.Message.Body.ExecutionPayload.BlockHash, nil
-<<<<<<< HEAD
+	case DataVersionFulu:
+		if v.Fulu == nil || v.Fulu.Message == nil || v.Fulu.Message.Body == nil || v.Fulu.Message.Body.ExecutionPayload == nil {
+			return phase0.Hash32{}, errors.New("no fulu block")
+		}
+
+		return v.Fulu.Message.Body.ExecutionPayload.BlockHash, nil
 	case DataVersionEIP7732:
 		if v.EIP7732 == nil ||
 			v.EIP7732.Message == nil ||
@@ -207,14 +203,6 @@
 		}
 
 		return v.EIP7732.Message.Body.SignedExecutionPayloadHeader.Message.BlockHash, nil
-=======
-	case DataVersionFulu:
-		if v.Fulu == nil || v.Fulu.Message == nil || v.Fulu.Message.Body == nil || v.Fulu.Message.Body.ExecutionPayload == nil {
-			return phase0.Hash32{}, errors.New("no fulu block")
-		}
-
-		return v.Fulu.Message.Body.ExecutionPayload.BlockHash, nil
->>>>>>> dc292883
 	default:
 		return phase0.Hash32{}, errors.New("unknown version")
 	}
@@ -256,17 +244,14 @@
 		}
 
 		return v.Electra.Message.Body.ExecutionPayload.BlockNumber, nil
-<<<<<<< HEAD
-	case DataVersionEIP7732:
-		return 0, errors.New("no execution block number for eip7732 block")
-=======
 	case DataVersionFulu:
 		if v.Fulu == nil || v.Fulu.Message == nil || v.Fulu.Message.Body == nil || v.Fulu.Message.Body.ExecutionPayload == nil {
 			return 0, errors.New("no fulu block")
 		}
 
 		return v.Fulu.Message.Body.ExecutionPayload.BlockNumber, nil
->>>>>>> dc292883
+	case DataVersionEIP7732:
+		return 0, errors.New("no execution block number for eip7732 block")
 	default:
 		return 0, errors.New("unknown version")
 	}
@@ -312,17 +297,14 @@
 		}
 
 		return v.Electra.Message.Body.ExecutionPayload.Transactions, nil
-<<<<<<< HEAD
-	case DataVersionEIP7732:
-		return nil, errors.New("no execution block transactions for eip7732 block")
-=======
 	case DataVersionFulu:
 		if v.Fulu == nil || v.Fulu.Message == nil || v.Fulu.Message.Body == nil || v.Fulu.Message.Body.ExecutionPayload == nil {
 			return nil, errors.New("no fulu block")
 		}
 
 		return v.Fulu.Message.Body.ExecutionPayload.Transactions, nil
->>>>>>> dc292883
+	case DataVersionEIP7732:
+		return nil, errors.New("no execution block transactions for eip7732 block")
 	default:
 		return nil, errors.New("unknown version")
 	}
@@ -367,21 +349,18 @@
 		}
 
 		return v.Electra.Message.Body.Graffiti, nil
-<<<<<<< HEAD
+	case DataVersionFulu:
+		if v.Fulu == nil || v.Fulu.Message == nil || v.Fulu.Message.Body == nil {
+			return [32]byte{}, errors.New("no fulu block")
+		}
+
+		return v.Fulu.Message.Body.Graffiti, nil
 	case DataVersionEIP7732:
 		if v.EIP7732 == nil || v.EIP7732.Message == nil || v.EIP7732.Message.Body == nil {
 			return [32]byte{}, errors.New("no eip7732 block")
 		}
 
 		return v.EIP7732.Message.Body.Graffiti, nil
-=======
-	case DataVersionFulu:
-		if v.Fulu == nil || v.Fulu.Message == nil || v.Fulu.Message.Body == nil {
-			return [32]byte{}, errors.New("no fulu block")
-		}
-
-		return v.Fulu.Message.Body.Graffiti, nil
->>>>>>> dc292883
 	default:
 		return [32]byte{}, errors.New("unknown version")
 	}
@@ -476,7 +455,20 @@
 		}
 
 		return versionedAttestations, nil
-<<<<<<< HEAD
+	case DataVersionFulu:
+		if v.Fulu == nil || v.Fulu.Message == nil || v.Fulu.Message.Body == nil {
+			return nil, errors.New("no fulu block")
+		}
+
+		versionedAttestations := make([]*VersionedAttestation, len(v.Fulu.Message.Body.Attestations))
+		for i, attestation := range v.Fulu.Message.Body.Attestations {
+			versionedAttestations[i] = &VersionedAttestation{
+				Version: DataVersionFulu,
+				Fulu:    attestation,
+			}
+		}
+
+		return versionedAttestations, nil
 	case DataVersionEIP7732:
 		if v.EIP7732 == nil || v.EIP7732.Message == nil || v.EIP7732.Message.Body == nil {
 			return nil, errors.New("no eip7732 block")
@@ -487,494 +479,458 @@
 			versionedAttestations[i] = &VersionedAttestation{
 				Version: DataVersionEIP7732,
 				EIP7732: attestation,
-=======
+			}
+		}
+
+		return versionedAttestations, nil
+	default:
+		return nil, errors.New("unknown version")
+	}
+}
+
+// Root returns the root of the beacon block.
+func (v *VersionedSignedBeaconBlock) Root() (phase0.Root, error) {
+	switch v.Version {
+	case DataVersionPhase0:
+		if v.Phase0 == nil || v.Phase0.Message == nil {
+			return phase0.Root{}, errors.New("no phase0 block")
+		}
+
+		return v.Phase0.Message.HashTreeRoot()
+	case DataVersionAltair:
+		if v.Altair == nil || v.Altair.Message == nil {
+			return phase0.Root{}, errors.New("no altair block")
+		}
+
+		return v.Altair.Message.HashTreeRoot()
+	case DataVersionBellatrix:
+		if v.Bellatrix == nil || v.Bellatrix.Message == nil {
+			return phase0.Root{}, errors.New("no bellatrix block")
+		}
+
+		return v.Bellatrix.Message.HashTreeRoot()
+	case DataVersionCapella:
+		if v.Capella == nil || v.Capella.Message == nil {
+			return phase0.Root{}, errors.New("no capella block")
+		}
+
+		return v.Capella.Message.HashTreeRoot()
+	case DataVersionDeneb:
+		if v.Deneb == nil || v.Deneb.Message == nil {
+			return phase0.Root{}, errors.New("no deneb block")
+		}
+
+		return v.Deneb.Message.HashTreeRoot()
+	case DataVersionElectra:
+		if v.Electra == nil || v.Electra.Message == nil {
+			return phase0.Root{}, errors.New("no electra block")
+		}
+
+		return v.Electra.Message.HashTreeRoot()
+	case DataVersionFulu:
+		if v.Fulu == nil || v.Fulu.Message == nil {
+			return phase0.Root{}, errors.New("no fulu block")
+		}
+
+		return v.Fulu.Message.HashTreeRoot()
+	case DataVersionEIP7732:
+		if v.EIP7732 == nil || v.EIP7732.Message == nil {
+			return phase0.Root{}, errors.New("no eip7732 block")
+		}
+
+		return v.EIP7732.Message.HashTreeRoot()
+	default:
+		return phase0.Root{}, errors.New("unknown version")
+	}
+}
+
+// BodyRoot returns the body root of the beacon block.
+func (v *VersionedSignedBeaconBlock) BodyRoot() (phase0.Root, error) {
+	switch v.Version {
+	case DataVersionPhase0:
+		if v.Phase0 == nil || v.Phase0.Message == nil || v.Phase0.Message.Body == nil {
+			return phase0.Root{}, errors.New("no phase0 block")
+		}
+
+		return v.Phase0.Message.Body.HashTreeRoot()
+	case DataVersionAltair:
+		if v.Altair == nil || v.Altair.Message == nil || v.Altair.Message.Body == nil {
+			return phase0.Root{}, errors.New("no altair block")
+		}
+
+		return v.Altair.Message.Body.HashTreeRoot()
+	case DataVersionBellatrix:
+		if v.Bellatrix == nil || v.Bellatrix.Message == nil || v.Bellatrix.Message.Body == nil {
+			return phase0.Root{}, errors.New("no bellatrix block")
+		}
+
+		return v.Bellatrix.Message.Body.HashTreeRoot()
+	case DataVersionCapella:
+		if v.Capella == nil || v.Capella.Message == nil || v.Capella.Message.Body == nil {
+			return phase0.Root{}, errors.New("no capella block")
+		}
+
+		return v.Capella.Message.Body.HashTreeRoot()
+	case DataVersionDeneb:
+		if v.Deneb == nil || v.Deneb.Message == nil || v.Deneb.Message.Body == nil {
+			return phase0.Root{}, errors.New("no deneb block")
+		}
+
+		return v.Deneb.Message.Body.HashTreeRoot()
+	case DataVersionElectra:
+		if v.Electra == nil || v.Electra.Message == nil || v.Electra.Message.Body == nil {
+			return phase0.Root{}, errors.New("no electra block")
+		}
+
+		return v.Electra.Message.Body.HashTreeRoot()
+	case DataVersionFulu:
+		if v.Fulu == nil || v.Fulu.Message == nil || v.Fulu.Message.Body == nil {
+			return phase0.Root{}, errors.New("no fulu block")
+		}
+
+		return v.Fulu.Message.Body.HashTreeRoot()
+	case DataVersionEIP7732:
+		if v.EIP7732 == nil || v.EIP7732.Message == nil || v.EIP7732.Message.Body == nil {
+			return phase0.Root{}, errors.New("no eip7732 block")
+		}
+
+		return v.EIP7732.Message.Body.HashTreeRoot()
+	default:
+		return phase0.Root{}, errors.New("unknown version")
+	}
+}
+
+// ParentRoot returns the parent root of the beacon block.
+func (v *VersionedSignedBeaconBlock) ParentRoot() (phase0.Root, error) {
+	switch v.Version {
+	case DataVersionPhase0:
+		if v.Phase0 == nil || v.Phase0.Message == nil {
+			return phase0.Root{}, errors.New("no phase0 block")
+		}
+
+		return v.Phase0.Message.ParentRoot, nil
+	case DataVersionAltair:
+		if v.Altair == nil || v.Altair.Message == nil {
+			return phase0.Root{}, errors.New("no altair block")
+		}
+
+		return v.Altair.Message.ParentRoot, nil
+	case DataVersionBellatrix:
+		if v.Bellatrix == nil || v.Bellatrix.Message == nil {
+			return phase0.Root{}, errors.New("no bellatrix block")
+		}
+
+		return v.Bellatrix.Message.ParentRoot, nil
+	case DataVersionCapella:
+		if v.Capella == nil || v.Capella.Message == nil {
+			return phase0.Root{}, errors.New("no capella block")
+		}
+
+		return v.Capella.Message.ParentRoot, nil
+	case DataVersionDeneb:
+		if v.Deneb == nil || v.Deneb.Message == nil {
+			return phase0.Root{}, errors.New("no deneb block")
+		}
+
+		return v.Deneb.Message.ParentRoot, nil
+	case DataVersionElectra:
+		if v.Electra == nil || v.Electra.Message == nil {
+			return phase0.Root{}, errors.New("no electra block")
+		}
+
+		return v.Electra.Message.ParentRoot, nil
+	case DataVersionFulu:
+		if v.Fulu == nil || v.Fulu.Message == nil {
+			return phase0.Root{}, errors.New("no fulu block")
+		}
+
+		return v.Fulu.Message.ParentRoot, nil
+	case DataVersionEIP7732:
+		if v.EIP7732 == nil || v.EIP7732.Message == nil {
+			return phase0.Root{}, errors.New("no eip7732 block")
+		}
+
+		return v.EIP7732.Message.ParentRoot, nil
+	default:
+		return phase0.Root{}, errors.New("unknown version")
+	}
+}
+
+// StateRoot returns the state root of the beacon block.
+func (v *VersionedSignedBeaconBlock) StateRoot() (phase0.Root, error) {
+	switch v.Version {
+	case DataVersionPhase0:
+		if v.Phase0 == nil || v.Phase0.Message == nil {
+			return phase0.Root{}, errors.New("no phase0 block")
+		}
+
+		return v.Phase0.Message.StateRoot, nil
+	case DataVersionAltair:
+		if v.Altair == nil || v.Altair.Message == nil {
+			return phase0.Root{}, errors.New("no altair block")
+		}
+
+		return v.Altair.Message.StateRoot, nil
+	case DataVersionBellatrix:
+		if v.Bellatrix == nil || v.Bellatrix.Message == nil {
+			return phase0.Root{}, errors.New("no bellatrix block")
+		}
+
+		return v.Bellatrix.Message.StateRoot, nil
+	case DataVersionCapella:
+		if v.Capella == nil || v.Capella.Message == nil {
+			return phase0.Root{}, errors.New("no capella block")
+		}
+
+		return v.Capella.Message.StateRoot, nil
+	case DataVersionDeneb:
+		if v.Deneb == nil || v.Deneb.Message == nil {
+			return phase0.Root{}, errors.New("no deneb block")
+		}
+
+		return v.Deneb.Message.StateRoot, nil
+	case DataVersionElectra:
+		if v.Electra == nil || v.Electra.Message == nil {
+			return phase0.Root{}, errors.New("no electra block")
+		}
+
+		return v.Electra.Message.StateRoot, nil
+	case DataVersionFulu:
+		if v.Fulu == nil || v.Fulu.Message == nil {
+			return phase0.Root{}, errors.New("no fulu block")
+		}
+
+		return v.Fulu.Message.StateRoot, nil
+	case DataVersionEIP7732:
+		if v.EIP7732 == nil || v.EIP7732.Message == nil {
+			return phase0.Root{}, errors.New("no eip7732 block")
+		}
+
+		return v.EIP7732.Message.StateRoot, nil
+	default:
+		return phase0.Root{}, errors.New("unknown version")
+	}
+}
+
+// RandaoReveal returns the randao reveal of the beacon block.
+func (v *VersionedSignedBeaconBlock) RandaoReveal() (phase0.BLSSignature, error) {
+	switch v.Version {
+	case DataVersionPhase0:
+		if v.Phase0 == nil || v.Phase0.Message == nil || v.Phase0.Message.Body == nil {
+			return phase0.BLSSignature{}, errors.New("no phase0 block")
+		}
+
+		return v.Phase0.Message.Body.RANDAOReveal, nil
+	case DataVersionAltair:
+		if v.Altair == nil || v.Altair.Message == nil || v.Altair.Message.Body == nil {
+			return phase0.BLSSignature{}, errors.New("no altair block")
+		}
+
+		return v.Altair.Message.Body.RANDAOReveal, nil
+	case DataVersionBellatrix:
+		if v.Bellatrix == nil || v.Bellatrix.Message == nil || v.Bellatrix.Message.Body == nil {
+			return phase0.BLSSignature{}, errors.New("no bellatrix block")
+		}
+
+		return v.Bellatrix.Message.Body.RANDAOReveal, nil
+	case DataVersionCapella:
+		if v.Capella == nil || v.Capella.Message == nil || v.Capella.Message.Body == nil {
+			return phase0.BLSSignature{}, errors.New("no capella block")
+		}
+
+		return v.Capella.Message.Body.RANDAOReveal, nil
+	case DataVersionDeneb:
+		if v.Deneb == nil || v.Deneb.Message == nil || v.Deneb.Message.Body == nil {
+			return phase0.BLSSignature{}, errors.New("no deneb block")
+		}
+
+		return v.Deneb.Message.Body.RANDAOReveal, nil
+	case DataVersionElectra:
+		if v.Electra == nil || v.Electra.Message == nil || v.Electra.Message.Body == nil {
+			return phase0.BLSSignature{}, errors.New("no electra block")
+		}
+
+		return v.Electra.Message.Body.RANDAOReveal, nil
+	case DataVersionFulu:
+		if v.Fulu == nil || v.Fulu.Message == nil || v.Fulu.Message.Body == nil {
+			return phase0.BLSSignature{}, errors.New("no fulu block")
+		}
+
+		return v.Fulu.Message.Body.RANDAOReveal, nil
+	case DataVersionEIP7732:
+		if v.EIP7732 == nil || v.EIP7732.Message == nil || v.EIP7732.Message.Body == nil {
+			return phase0.BLSSignature{}, errors.New("no eip7732 block")
+		}
+
+		return v.EIP7732.Message.Body.RANDAOReveal, nil
+	default:
+		return phase0.BLSSignature{}, errors.New("unknown version")
+	}
+}
+
+// ETH1Data returns the eth1 data of the beacon block.
+func (v *VersionedSignedBeaconBlock) ETH1Data() (*phase0.ETH1Data, error) {
+	switch v.Version {
+	case DataVersionPhase0:
+		if v.Phase0 == nil || v.Phase0.Message == nil || v.Phase0.Message.Body == nil {
+			return nil, errors.New("no phase0 block")
+		}
+
+		return v.Phase0.Message.Body.ETH1Data, nil
+	case DataVersionAltair:
+		if v.Altair == nil || v.Altair.Message == nil || v.Altair.Message.Body == nil {
+			return nil, errors.New("no altair block")
+		}
+
+		return v.Altair.Message.Body.ETH1Data, nil
+	case DataVersionBellatrix:
+		if v.Bellatrix == nil || v.Bellatrix.Message == nil || v.Bellatrix.Message.Body == nil {
+			return nil, errors.New("no bellatrix block")
+		}
+
+		return v.Bellatrix.Message.Body.ETH1Data, nil
+	case DataVersionCapella:
+		if v.Capella == nil || v.Capella.Message == nil || v.Capella.Message.Body == nil {
+			return nil, errors.New("no capella block")
+		}
+
+		return v.Capella.Message.Body.ETH1Data, nil
+	case DataVersionDeneb:
+		if v.Deneb == nil || v.Deneb.Message == nil || v.Deneb.Message.Body == nil {
+			return nil, errors.New("no deneb block")
+		}
+
+		return v.Deneb.Message.Body.ETH1Data, nil
+	case DataVersionElectra:
+		if v.Electra == nil || v.Electra.Message == nil || v.Electra.Message.Body == nil {
+			return nil, errors.New("no electra block")
+		}
+
+		return v.Electra.Message.Body.ETH1Data, nil
 	case DataVersionFulu:
 		if v.Fulu == nil || v.Fulu.Message == nil || v.Fulu.Message.Body == nil {
 			return nil, errors.New("no fulu block")
 		}
 
-		versionedAttestations := make([]*VersionedAttestation, len(v.Fulu.Message.Body.Attestations))
-		for i, attestation := range v.Fulu.Message.Body.Attestations {
-			versionedAttestations[i] = &VersionedAttestation{
-				Version: DataVersionFulu,
-				Fulu:    attestation,
->>>>>>> dc292883
-			}
-		}
-
-		return versionedAttestations, nil
+		return v.Fulu.Message.Body.ETH1Data, nil
+	case DataVersionEIP7732:
+		if v.EIP7732 == nil || v.EIP7732.Message == nil || v.EIP7732.Message.Body == nil {
+			return nil, errors.New("no eip7732 block")
+		}
+
+		return v.EIP7732.Message.Body.ETH1Data, nil
 	default:
 		return nil, errors.New("unknown version")
 	}
 }
 
-// Root returns the root of the beacon block.
-func (v *VersionedSignedBeaconBlock) Root() (phase0.Root, error) {
-	switch v.Version {
-	case DataVersionPhase0:
-		if v.Phase0 == nil || v.Phase0.Message == nil {
-			return phase0.Root{}, errors.New("no phase0 block")
-		}
-
-		return v.Phase0.Message.HashTreeRoot()
-	case DataVersionAltair:
-		if v.Altair == nil || v.Altair.Message == nil {
-			return phase0.Root{}, errors.New("no altair block")
-		}
-
-		return v.Altair.Message.HashTreeRoot()
-	case DataVersionBellatrix:
-		if v.Bellatrix == nil || v.Bellatrix.Message == nil {
-			return phase0.Root{}, errors.New("no bellatrix block")
-		}
-
-		return v.Bellatrix.Message.HashTreeRoot()
-	case DataVersionCapella:
-		if v.Capella == nil || v.Capella.Message == nil {
-			return phase0.Root{}, errors.New("no capella block")
-		}
-
-		return v.Capella.Message.HashTreeRoot()
-	case DataVersionDeneb:
-		if v.Deneb == nil || v.Deneb.Message == nil {
-			return phase0.Root{}, errors.New("no deneb block")
-		}
-
-		return v.Deneb.Message.HashTreeRoot()
-	case DataVersionElectra:
-		if v.Electra == nil || v.Electra.Message == nil {
-			return phase0.Root{}, errors.New("no electra block")
-		}
-
-		return v.Electra.Message.HashTreeRoot()
-<<<<<<< HEAD
-	case DataVersionEIP7732:
-		if v.EIP7732 == nil || v.EIP7732.Message == nil {
-			return phase0.Root{}, errors.New("no eip7732 block")
-		}
-
-		return v.EIP7732.Message.HashTreeRoot()
-=======
-	case DataVersionFulu:
-		if v.Fulu == nil || v.Fulu.Message == nil {
-			return phase0.Root{}, errors.New("no fulu block")
-		}
-
-		return v.Fulu.Message.HashTreeRoot()
->>>>>>> dc292883
-	default:
-		return phase0.Root{}, errors.New("unknown version")
-	}
-}
-
-// BodyRoot returns the body root of the beacon block.
-func (v *VersionedSignedBeaconBlock) BodyRoot() (phase0.Root, error) {
-	switch v.Version {
-	case DataVersionPhase0:
-		if v.Phase0 == nil || v.Phase0.Message == nil || v.Phase0.Message.Body == nil {
-			return phase0.Root{}, errors.New("no phase0 block")
-		}
-
-		return v.Phase0.Message.Body.HashTreeRoot()
-	case DataVersionAltair:
-		if v.Altair == nil || v.Altair.Message == nil || v.Altair.Message.Body == nil {
-			return phase0.Root{}, errors.New("no altair block")
-		}
-
-		return v.Altair.Message.Body.HashTreeRoot()
-	case DataVersionBellatrix:
-		if v.Bellatrix == nil || v.Bellatrix.Message == nil || v.Bellatrix.Message.Body == nil {
-			return phase0.Root{}, errors.New("no bellatrix block")
-		}
-
-		return v.Bellatrix.Message.Body.HashTreeRoot()
-	case DataVersionCapella:
-		if v.Capella == nil || v.Capella.Message == nil || v.Capella.Message.Body == nil {
-			return phase0.Root{}, errors.New("no capella block")
-		}
-
-		return v.Capella.Message.Body.HashTreeRoot()
-	case DataVersionDeneb:
-		if v.Deneb == nil || v.Deneb.Message == nil || v.Deneb.Message.Body == nil {
-			return phase0.Root{}, errors.New("no deneb block")
-		}
-
-		return v.Deneb.Message.Body.HashTreeRoot()
-	case DataVersionElectra:
-		if v.Electra == nil || v.Electra.Message == nil || v.Electra.Message.Body == nil {
-			return phase0.Root{}, errors.New("no electra block")
-		}
-
-		return v.Electra.Message.Body.HashTreeRoot()
-<<<<<<< HEAD
-	case DataVersionEIP7732:
-		if v.EIP7732 == nil || v.EIP7732.Message == nil || v.EIP7732.Message.Body == nil {
-			return phase0.Root{}, errors.New("no eip7732 block")
-		}
-
-		return v.EIP7732.Message.Body.HashTreeRoot()
-=======
-	case DataVersionFulu:
-		if v.Fulu == nil || v.Fulu.Message == nil || v.Fulu.Message.Body == nil {
-			return phase0.Root{}, errors.New("no fulu block")
-		}
-
-		return v.Fulu.Message.Body.HashTreeRoot()
->>>>>>> dc292883
-	default:
-		return phase0.Root{}, errors.New("unknown version")
-	}
-}
-
-// ParentRoot returns the parent root of the beacon block.
-func (v *VersionedSignedBeaconBlock) ParentRoot() (phase0.Root, error) {
-	switch v.Version {
-	case DataVersionPhase0:
-		if v.Phase0 == nil || v.Phase0.Message == nil {
-			return phase0.Root{}, errors.New("no phase0 block")
-		}
-
-		return v.Phase0.Message.ParentRoot, nil
-	case DataVersionAltair:
-		if v.Altair == nil || v.Altair.Message == nil {
-			return phase0.Root{}, errors.New("no altair block")
-		}
-
-		return v.Altair.Message.ParentRoot, nil
-	case DataVersionBellatrix:
-		if v.Bellatrix == nil || v.Bellatrix.Message == nil {
-			return phase0.Root{}, errors.New("no bellatrix block")
-		}
-
-		return v.Bellatrix.Message.ParentRoot, nil
-	case DataVersionCapella:
-		if v.Capella == nil || v.Capella.Message == nil {
-			return phase0.Root{}, errors.New("no capella block")
-		}
-
-		return v.Capella.Message.ParentRoot, nil
-	case DataVersionDeneb:
-		if v.Deneb == nil || v.Deneb.Message == nil {
-			return phase0.Root{}, errors.New("no deneb block")
-		}
-
-		return v.Deneb.Message.ParentRoot, nil
-	case DataVersionElectra:
-		if v.Electra == nil || v.Electra.Message == nil {
-			return phase0.Root{}, errors.New("no electra block")
-		}
-
-		return v.Electra.Message.ParentRoot, nil
-<<<<<<< HEAD
-	case DataVersionEIP7732:
-		if v.EIP7732 == nil || v.EIP7732.Message == nil {
-			return phase0.Root{}, errors.New("no eip7732 block")
-		}
-
-		return v.EIP7732.Message.ParentRoot, nil
-=======
-	case DataVersionFulu:
-		if v.Fulu == nil || v.Fulu.Message == nil {
-			return phase0.Root{}, errors.New("no fulu block")
-		}
-
-		return v.Fulu.Message.ParentRoot, nil
->>>>>>> dc292883
-	default:
-		return phase0.Root{}, errors.New("unknown version")
-	}
-}
-
-// StateRoot returns the state root of the beacon block.
-func (v *VersionedSignedBeaconBlock) StateRoot() (phase0.Root, error) {
-	switch v.Version {
-	case DataVersionPhase0:
-		if v.Phase0 == nil || v.Phase0.Message == nil {
-			return phase0.Root{}, errors.New("no phase0 block")
-		}
-
-		return v.Phase0.Message.StateRoot, nil
-	case DataVersionAltair:
-		if v.Altair == nil || v.Altair.Message == nil {
-			return phase0.Root{}, errors.New("no altair block")
-		}
-
-		return v.Altair.Message.StateRoot, nil
-	case DataVersionBellatrix:
-		if v.Bellatrix == nil || v.Bellatrix.Message == nil {
-			return phase0.Root{}, errors.New("no bellatrix block")
-		}
-
-		return v.Bellatrix.Message.StateRoot, nil
-	case DataVersionCapella:
-		if v.Capella == nil || v.Capella.Message == nil {
-			return phase0.Root{}, errors.New("no capella block")
-		}
-
-		return v.Capella.Message.StateRoot, nil
-	case DataVersionDeneb:
-		if v.Deneb == nil || v.Deneb.Message == nil {
-			return phase0.Root{}, errors.New("no deneb block")
-		}
-
-		return v.Deneb.Message.StateRoot, nil
-	case DataVersionElectra:
-		if v.Electra == nil || v.Electra.Message == nil {
-			return phase0.Root{}, errors.New("no electra block")
-		}
-
-		return v.Electra.Message.StateRoot, nil
-<<<<<<< HEAD
-	case DataVersionEIP7732:
-		if v.EIP7732 == nil || v.EIP7732.Message == nil {
-			return phase0.Root{}, errors.New("no eip7732 block")
-		}
-
-		return v.EIP7732.Message.StateRoot, nil
-=======
-	case DataVersionFulu:
-		if v.Fulu == nil || v.Fulu.Message == nil {
-			return phase0.Root{}, errors.New("no fulu block")
-		}
-
-		return v.Fulu.Message.StateRoot, nil
->>>>>>> dc292883
-	default:
-		return phase0.Root{}, errors.New("unknown version")
-	}
-}
-
-// RandaoReveal returns the randao reveal of the beacon block.
-func (v *VersionedSignedBeaconBlock) RandaoReveal() (phase0.BLSSignature, error) {
-	switch v.Version {
-	case DataVersionPhase0:
-		if v.Phase0 == nil || v.Phase0.Message == nil || v.Phase0.Message.Body == nil {
-			return phase0.BLSSignature{}, errors.New("no phase0 block")
-		}
-
-		return v.Phase0.Message.Body.RANDAOReveal, nil
-	case DataVersionAltair:
-		if v.Altair == nil || v.Altair.Message == nil || v.Altair.Message.Body == nil {
-			return phase0.BLSSignature{}, errors.New("no altair block")
-		}
-
-		return v.Altair.Message.Body.RANDAOReveal, nil
-	case DataVersionBellatrix:
-		if v.Bellatrix == nil || v.Bellatrix.Message == nil || v.Bellatrix.Message.Body == nil {
-			return phase0.BLSSignature{}, errors.New("no bellatrix block")
-		}
-
-		return v.Bellatrix.Message.Body.RANDAOReveal, nil
-	case DataVersionCapella:
-		if v.Capella == nil || v.Capella.Message == nil || v.Capella.Message.Body == nil {
-			return phase0.BLSSignature{}, errors.New("no capella block")
-		}
-
-		return v.Capella.Message.Body.RANDAOReveal, nil
-	case DataVersionDeneb:
-		if v.Deneb == nil || v.Deneb.Message == nil || v.Deneb.Message.Body == nil {
-			return phase0.BLSSignature{}, errors.New("no deneb block")
-		}
-
-		return v.Deneb.Message.Body.RANDAOReveal, nil
-	case DataVersionElectra:
-		if v.Electra == nil || v.Electra.Message == nil || v.Electra.Message.Body == nil {
-			return phase0.BLSSignature{}, errors.New("no electra block")
-		}
-
-		return v.Electra.Message.Body.RANDAOReveal, nil
-<<<<<<< HEAD
-	case DataVersionEIP7732:
-		if v.EIP7732 == nil || v.EIP7732.Message == nil || v.EIP7732.Message.Body == nil {
-			return phase0.BLSSignature{}, errors.New("no eip7732 block")
-		}
-
-		return v.EIP7732.Message.Body.RANDAOReveal, nil
-=======
-	case DataVersionFulu:
-		if v.Fulu == nil || v.Fulu.Message == nil || v.Fulu.Message.Body == nil {
-			return phase0.BLSSignature{}, errors.New("no fulu block")
-		}
-
-		return v.Fulu.Message.Body.RANDAOReveal, nil
->>>>>>> dc292883
-	default:
-		return phase0.BLSSignature{}, errors.New("unknown version")
-	}
-}
-
-// ETH1Data returns the eth1 data of the beacon block.
-func (v *VersionedSignedBeaconBlock) ETH1Data() (*phase0.ETH1Data, error) {
+// Deposits returns the deposits of the beacon block.
+func (v *VersionedSignedBeaconBlock) Deposits() ([]*phase0.Deposit, error) {
 	switch v.Version {
 	case DataVersionPhase0:
 		if v.Phase0 == nil || v.Phase0.Message == nil || v.Phase0.Message.Body == nil {
 			return nil, errors.New("no phase0 block")
 		}
 
-		return v.Phase0.Message.Body.ETH1Data, nil
+		return v.Phase0.Message.Body.Deposits, nil
 	case DataVersionAltair:
 		if v.Altair == nil || v.Altair.Message == nil || v.Altair.Message.Body == nil {
 			return nil, errors.New("no altair block")
 		}
 
-		return v.Altair.Message.Body.ETH1Data, nil
+		return v.Altair.Message.Body.Deposits, nil
 	case DataVersionBellatrix:
 		if v.Bellatrix == nil || v.Bellatrix.Message == nil || v.Bellatrix.Message.Body == nil {
 			return nil, errors.New("no bellatrix block")
 		}
 
-		return v.Bellatrix.Message.Body.ETH1Data, nil
+		return v.Bellatrix.Message.Body.Deposits, nil
 	case DataVersionCapella:
 		if v.Capella == nil || v.Capella.Message == nil || v.Capella.Message.Body == nil {
 			return nil, errors.New("no capella block")
 		}
 
-		return v.Capella.Message.Body.ETH1Data, nil
+		return v.Capella.Message.Body.Deposits, nil
 	case DataVersionDeneb:
 		if v.Deneb == nil || v.Deneb.Message == nil || v.Deneb.Message.Body == nil {
 			return nil, errors.New("no deneb block")
 		}
 
-		return v.Deneb.Message.Body.ETH1Data, nil
+		return v.Deneb.Message.Body.Deposits, nil
 	case DataVersionElectra:
 		if v.Electra == nil || v.Electra.Message == nil || v.Electra.Message.Body == nil {
 			return nil, errors.New("no electra block")
 		}
 
-		return v.Electra.Message.Body.ETH1Data, nil
-<<<<<<< HEAD
+		return v.Electra.Message.Body.Deposits, nil
+	case DataVersionFulu:
+		if v.Fulu == nil || v.Fulu.Message == nil || v.Fulu.Message.Body == nil {
+			return nil, errors.New("no fulu block")
+		}
+
+		return v.Fulu.Message.Body.Deposits, nil
 	case DataVersionEIP7732:
 		if v.EIP7732 == nil || v.EIP7732.Message == nil || v.EIP7732.Message.Body == nil {
 			return nil, errors.New("no eip7732 block")
 		}
 
-		return v.EIP7732.Message.Body.ETH1Data, nil
-=======
+		return v.EIP7732.Message.Body.Deposits, nil
+	default:
+		return nil, errors.New("unknown version")
+	}
+}
+
+// VoluntaryExits returns the voluntary exits of the beacon block.
+func (v *VersionedSignedBeaconBlock) VoluntaryExits() ([]*phase0.SignedVoluntaryExit, error) {
+	switch v.Version {
+	case DataVersionPhase0:
+		if v.Phase0 == nil || v.Phase0.Message == nil || v.Phase0.Message.Body == nil {
+			return nil, errors.New("no phase0 block")
+		}
+
+		return v.Phase0.Message.Body.VoluntaryExits, nil
+	case DataVersionAltair:
+		if v.Altair == nil || v.Altair.Message == nil || v.Altair.Message.Body == nil {
+			return nil, errors.New("no altair block")
+		}
+
+		return v.Altair.Message.Body.VoluntaryExits, nil
+	case DataVersionBellatrix:
+		if v.Bellatrix == nil || v.Bellatrix.Message == nil || v.Bellatrix.Message.Body == nil {
+			return nil, errors.New("no bellatrix block")
+		}
+
+		return v.Bellatrix.Message.Body.VoluntaryExits, nil
+	case DataVersionCapella:
+		if v.Capella == nil || v.Capella.Message == nil || v.Capella.Message.Body == nil {
+			return nil, errors.New("no capella block")
+		}
+
+		return v.Capella.Message.Body.VoluntaryExits, nil
+	case DataVersionDeneb:
+		if v.Deneb == nil || v.Deneb.Message == nil || v.Deneb.Message.Body == nil {
+			return nil, errors.New("no deneb block")
+		}
+
+		return v.Deneb.Message.Body.VoluntaryExits, nil
+	case DataVersionElectra:
+		if v.Electra == nil || v.Electra.Message == nil || v.Electra.Message.Body == nil {
+			return nil, errors.New("no electra block")
+		}
+
+		return v.Electra.Message.Body.VoluntaryExits, nil
 	case DataVersionFulu:
 		if v.Fulu == nil || v.Fulu.Message == nil || v.Fulu.Message.Body == nil {
 			return nil, errors.New("no fulu block")
 		}
 
-		return v.Fulu.Message.Body.ETH1Data, nil
->>>>>>> dc292883
-	default:
-		return nil, errors.New("unknown version")
-	}
-}
-
-// Deposits returns the deposits of the beacon block.
-func (v *VersionedSignedBeaconBlock) Deposits() ([]*phase0.Deposit, error) {
-	switch v.Version {
-	case DataVersionPhase0:
-		if v.Phase0 == nil || v.Phase0.Message == nil || v.Phase0.Message.Body == nil {
-			return nil, errors.New("no phase0 block")
-		}
-
-		return v.Phase0.Message.Body.Deposits, nil
-	case DataVersionAltair:
-		if v.Altair == nil || v.Altair.Message == nil || v.Altair.Message.Body == nil {
-			return nil, errors.New("no altair block")
-		}
-
-		return v.Altair.Message.Body.Deposits, nil
-	case DataVersionBellatrix:
-		if v.Bellatrix == nil || v.Bellatrix.Message == nil || v.Bellatrix.Message.Body == nil {
-			return nil, errors.New("no bellatrix block")
-		}
-
-		return v.Bellatrix.Message.Body.Deposits, nil
-	case DataVersionCapella:
-		if v.Capella == nil || v.Capella.Message == nil || v.Capella.Message.Body == nil {
-			return nil, errors.New("no capella block")
-		}
-
-		return v.Capella.Message.Body.Deposits, nil
-	case DataVersionDeneb:
-		if v.Deneb == nil || v.Deneb.Message == nil || v.Deneb.Message.Body == nil {
-			return nil, errors.New("no deneb block")
-		}
-
-		return v.Deneb.Message.Body.Deposits, nil
-	case DataVersionElectra:
-		if v.Electra == nil || v.Electra.Message == nil || v.Electra.Message.Body == nil {
-			return nil, errors.New("no electra block")
-		}
-
-		return v.Electra.Message.Body.Deposits, nil
-<<<<<<< HEAD
+		return v.Fulu.Message.Body.VoluntaryExits, nil
 	case DataVersionEIP7732:
 		if v.EIP7732 == nil || v.EIP7732.Message == nil || v.EIP7732.Message.Body == nil {
 			return nil, errors.New("no eip7732 block")
 		}
 
-		return v.EIP7732.Message.Body.Deposits, nil
-=======
-	case DataVersionFulu:
-		if v.Fulu == nil || v.Fulu.Message == nil || v.Fulu.Message.Body == nil {
-			return nil, errors.New("no fulu block")
-		}
-
-		return v.Fulu.Message.Body.Deposits, nil
->>>>>>> dc292883
-	default:
-		return nil, errors.New("unknown version")
-	}
-}
-
-// VoluntaryExits returns the voluntary exits of the beacon block.
-func (v *VersionedSignedBeaconBlock) VoluntaryExits() ([]*phase0.SignedVoluntaryExit, error) {
-	switch v.Version {
-	case DataVersionPhase0:
-		if v.Phase0 == nil || v.Phase0.Message == nil || v.Phase0.Message.Body == nil {
-			return nil, errors.New("no phase0 block")
-		}
-
-		return v.Phase0.Message.Body.VoluntaryExits, nil
-	case DataVersionAltair:
-		if v.Altair == nil || v.Altair.Message == nil || v.Altair.Message.Body == nil {
-			return nil, errors.New("no altair block")
-		}
-
-		return v.Altair.Message.Body.VoluntaryExits, nil
-	case DataVersionBellatrix:
-		if v.Bellatrix == nil || v.Bellatrix.Message == nil || v.Bellatrix.Message.Body == nil {
-			return nil, errors.New("no bellatrix block")
-		}
-
-		return v.Bellatrix.Message.Body.VoluntaryExits, nil
-	case DataVersionCapella:
-		if v.Capella == nil || v.Capella.Message == nil || v.Capella.Message.Body == nil {
-			return nil, errors.New("no capella block")
-		}
-
-		return v.Capella.Message.Body.VoluntaryExits, nil
-	case DataVersionDeneb:
-		if v.Deneb == nil || v.Deneb.Message == nil || v.Deneb.Message.Body == nil {
-			return nil, errors.New("no deneb block")
-		}
-
-		return v.Deneb.Message.Body.VoluntaryExits, nil
-	case DataVersionElectra:
-		if v.Electra == nil || v.Electra.Message == nil || v.Electra.Message.Body == nil {
-			return nil, errors.New("no electra block")
-		}
-
-		return v.Electra.Message.Body.VoluntaryExits, nil
-<<<<<<< HEAD
-	case DataVersionEIP7732:
-		if v.EIP7732 == nil || v.EIP7732.Message == nil || v.EIP7732.Message.Body == nil {
-			return nil, errors.New("no eip7732 block")
-		}
-
 		return v.EIP7732.Message.Body.VoluntaryExits, nil
-=======
-	case DataVersionFulu:
-		if v.Fulu == nil || v.Fulu.Message == nil || v.Fulu.Message.Body == nil {
-			return nil, errors.New("no fulu block")
-		}
-
-		return v.Fulu.Message.Body.VoluntaryExits, nil
->>>>>>> dc292883
 	default:
 		return nil, errors.New("unknown version")
 	}
@@ -1069,7 +1025,20 @@
 		}
 
 		return versionedAttesterSlashings, nil
-<<<<<<< HEAD
+	case DataVersionFulu:
+		if v.Fulu == nil || v.Fulu.Message == nil || v.Fulu.Message.Body == nil {
+			return nil, errors.New("no fulu block")
+		}
+
+		versionedAttesterSlashings := make([]VersionedAttesterSlashing, len(v.Fulu.Message.Body.AttesterSlashings))
+		for i, attesterSlashing := range v.Fulu.Message.Body.AttesterSlashings {
+			versionedAttesterSlashings[i] = VersionedAttesterSlashing{
+				Version: DataVersionFulu,
+				Fulu:    attesterSlashing,
+			}
+		}
+
+		return versionedAttesterSlashings, nil
 	case DataVersionEIP7732:
 		if v.EIP7732 == nil || v.EIP7732.Message == nil || v.EIP7732.Message.Body == nil {
 			return nil, errors.New("no eip7732 block")
@@ -1080,183 +1049,162 @@
 			versionedAttesterSlashings[i] = VersionedAttesterSlashing{
 				Version: DataVersionEIP7732,
 				EIP7732: attesterSlashing,
-=======
+			}
+		}
+
+		return versionedAttesterSlashings, nil
+	default:
+		return nil, errors.New("unknown version")
+	}
+}
+
+// ProposerSlashings returns the proposer slashings of the beacon block.
+func (v *VersionedSignedBeaconBlock) ProposerSlashings() ([]*phase0.ProposerSlashing, error) {
+	switch v.Version {
+	case DataVersionPhase0:
+		if v.Phase0 == nil || v.Phase0.Message == nil || v.Phase0.Message.Body == nil {
+			return nil, errors.New("no phase0 block")
+		}
+
+		return v.Phase0.Message.Body.ProposerSlashings, nil
+	case DataVersionAltair:
+		if v.Altair == nil || v.Altair.Message == nil || v.Altair.Message.Body == nil {
+			return nil, errors.New("no altair block")
+		}
+
+		return v.Altair.Message.Body.ProposerSlashings, nil
+	case DataVersionBellatrix:
+		if v.Bellatrix == nil || v.Bellatrix.Message == nil || v.Bellatrix.Message.Body == nil {
+			return nil, errors.New("no bellatrix block")
+		}
+
+		return v.Bellatrix.Message.Body.ProposerSlashings, nil
+	case DataVersionCapella:
+		if v.Capella == nil || v.Capella.Message == nil || v.Capella.Message.Body == nil {
+			return nil, errors.New("no capella block")
+		}
+
+		return v.Capella.Message.Body.ProposerSlashings, nil
+	case DataVersionDeneb:
+		if v.Deneb == nil || v.Deneb.Message == nil || v.Deneb.Message.Body == nil {
+			return nil, errors.New("no deneb block")
+		}
+
+		return v.Deneb.Message.Body.ProposerSlashings, nil
+	case DataVersionElectra:
+		if v.Electra == nil || v.Electra.Message == nil || v.Electra.Message.Body == nil {
+			return nil, errors.New("no electra block")
+		}
+
+		return v.Electra.Message.Body.ProposerSlashings, nil
 	case DataVersionFulu:
 		if v.Fulu == nil || v.Fulu.Message == nil || v.Fulu.Message.Body == nil {
 			return nil, errors.New("no fulu block")
 		}
 
-		versionedAttesterSlashings := make([]VersionedAttesterSlashing, len(v.Fulu.Message.Body.AttesterSlashings))
-		for i, attesterSlashing := range v.Fulu.Message.Body.AttesterSlashings {
-			versionedAttesterSlashings[i] = VersionedAttesterSlashing{
-				Version: DataVersionFulu,
-				Fulu:    attesterSlashing,
->>>>>>> dc292883
-			}
-		}
-
-		return versionedAttesterSlashings, nil
+		return v.Fulu.Message.Body.ProposerSlashings, nil
+	case DataVersionEIP7732:
+		if v.EIP7732 == nil || v.EIP7732.Message == nil || v.EIP7732.Message.Body == nil {
+			return nil, errors.New("no eip7732 block")
+		}
+
+		return v.EIP7732.Message.Body.ProposerSlashings, nil
 	default:
 		return nil, errors.New("unknown version")
 	}
 }
 
-// ProposerSlashings returns the proposer slashings of the beacon block.
-func (v *VersionedSignedBeaconBlock) ProposerSlashings() ([]*phase0.ProposerSlashing, error) {
-	switch v.Version {
-	case DataVersionPhase0:
-		if v.Phase0 == nil || v.Phase0.Message == nil || v.Phase0.Message.Body == nil {
-			return nil, errors.New("no phase0 block")
-		}
-
-		return v.Phase0.Message.Body.ProposerSlashings, nil
+// SyncAggregate returns the sync aggregate of the beacon block.
+func (v *VersionedSignedBeaconBlock) SyncAggregate() (*altair.SyncAggregate, error) {
+	switch v.Version {
+	case DataVersionPhase0:
+		return nil, errors.New("phase0 block does not have sync aggregate")
 	case DataVersionAltair:
 		if v.Altair == nil || v.Altair.Message == nil || v.Altair.Message.Body == nil {
 			return nil, errors.New("no altair block")
 		}
 
-		return v.Altair.Message.Body.ProposerSlashings, nil
+		return v.Altair.Message.Body.SyncAggregate, nil
 	case DataVersionBellatrix:
 		if v.Bellatrix == nil || v.Bellatrix.Message == nil || v.Bellatrix.Message.Body == nil {
 			return nil, errors.New("no bellatrix block")
 		}
 
-		return v.Bellatrix.Message.Body.ProposerSlashings, nil
+		return v.Bellatrix.Message.Body.SyncAggregate, nil
 	case DataVersionCapella:
 		if v.Capella == nil || v.Capella.Message == nil || v.Capella.Message.Body == nil {
 			return nil, errors.New("no capella block")
 		}
 
-		return v.Capella.Message.Body.ProposerSlashings, nil
+		return v.Capella.Message.Body.SyncAggregate, nil
 	case DataVersionDeneb:
 		if v.Deneb == nil || v.Deneb.Message == nil || v.Deneb.Message.Body == nil {
 			return nil, errors.New("no deneb block")
 		}
 
-		return v.Deneb.Message.Body.ProposerSlashings, nil
+		return v.Deneb.Message.Body.SyncAggregate, nil
 	case DataVersionElectra:
 		if v.Electra == nil || v.Electra.Message == nil || v.Electra.Message.Body == nil {
 			return nil, errors.New("no electra block")
 		}
 
-		return v.Electra.Message.Body.ProposerSlashings, nil
-<<<<<<< HEAD
+		return v.Electra.Message.Body.SyncAggregate, nil
+	case DataVersionFulu:
+		if v.Fulu == nil || v.Fulu.Message == nil || v.Fulu.Message.Body == nil {
+			return nil, errors.New("no fulu block")
+		}
+
+		return v.Fulu.Message.Body.SyncAggregate, nil
 	case DataVersionEIP7732:
 		if v.EIP7732 == nil || v.EIP7732.Message == nil || v.EIP7732.Message.Body == nil {
 			return nil, errors.New("no eip7732 block")
 		}
 
-		return v.EIP7732.Message.Body.ProposerSlashings, nil
-=======
+		return v.EIP7732.Message.Body.SyncAggregate, nil
+	default:
+		return nil, errors.New("unknown version")
+	}
+}
+
+// BLSToExecutionChanges returns the bls to execution changes of the beacon block.
+func (v *VersionedSignedBeaconBlock) BLSToExecutionChanges() ([]*capella.SignedBLSToExecutionChange, error) {
+	switch v.Version {
+	case DataVersionPhase0:
+		return nil, errors.New("phase0 block does not have bls to execution changes")
+	case DataVersionAltair:
+		return nil, errors.New("altair block does not have bls to execution changes")
+	case DataVersionBellatrix:
+		return nil, errors.New("bellatrix block does not have bls to execution changes")
+	case DataVersionCapella:
+		if v.Capella == nil || v.Capella.Message == nil || v.Capella.Message.Body == nil {
+			return nil, errors.New("no capella block")
+		}
+
+		return v.Capella.Message.Body.BLSToExecutionChanges, nil
+	case DataVersionDeneb:
+		if v.Deneb == nil || v.Deneb.Message == nil || v.Deneb.Message.Body == nil {
+			return nil, errors.New("no deneb block")
+		}
+
+		return v.Deneb.Message.Body.BLSToExecutionChanges, nil
+	case DataVersionElectra:
+		if v.Electra == nil || v.Electra.Message == nil || v.Electra.Message.Body == nil {
+			return nil, errors.New("no electra block")
+		}
+
+		return v.Electra.Message.Body.BLSToExecutionChanges, nil
 	case DataVersionFulu:
 		if v.Fulu == nil || v.Fulu.Message == nil || v.Fulu.Message.Body == nil {
 			return nil, errors.New("no fulu block")
 		}
 
-		return v.Fulu.Message.Body.ProposerSlashings, nil
->>>>>>> dc292883
-	default:
-		return nil, errors.New("unknown version")
-	}
-}
-
-// SyncAggregate returns the sync aggregate of the beacon block.
-func (v *VersionedSignedBeaconBlock) SyncAggregate() (*altair.SyncAggregate, error) {
-	switch v.Version {
-	case DataVersionPhase0:
-		return nil, errors.New("phase0 block does not have sync aggregate")
-	case DataVersionAltair:
-		if v.Altair == nil || v.Altair.Message == nil || v.Altair.Message.Body == nil {
-			return nil, errors.New("no altair block")
-		}
-
-		return v.Altair.Message.Body.SyncAggregate, nil
-	case DataVersionBellatrix:
-		if v.Bellatrix == nil || v.Bellatrix.Message == nil || v.Bellatrix.Message.Body == nil {
-			return nil, errors.New("no bellatrix block")
-		}
-
-		return v.Bellatrix.Message.Body.SyncAggregate, nil
-	case DataVersionCapella:
-		if v.Capella == nil || v.Capella.Message == nil || v.Capella.Message.Body == nil {
-			return nil, errors.New("no capella block")
-		}
-
-		return v.Capella.Message.Body.SyncAggregate, nil
-	case DataVersionDeneb:
-		if v.Deneb == nil || v.Deneb.Message == nil || v.Deneb.Message.Body == nil {
-			return nil, errors.New("no deneb block")
-		}
-
-		return v.Deneb.Message.Body.SyncAggregate, nil
-	case DataVersionElectra:
-		if v.Electra == nil || v.Electra.Message == nil || v.Electra.Message.Body == nil {
-			return nil, errors.New("no electra block")
-		}
-
-		return v.Electra.Message.Body.SyncAggregate, nil
-<<<<<<< HEAD
+		return v.Fulu.Message.Body.BLSToExecutionChanges, nil
 	case DataVersionEIP7732:
 		if v.EIP7732 == nil || v.EIP7732.Message == nil || v.EIP7732.Message.Body == nil {
 			return nil, errors.New("no eip7732 block")
 		}
 
-		return v.EIP7732.Message.Body.SyncAggregate, nil
-=======
-	case DataVersionFulu:
-		if v.Fulu == nil || v.Fulu.Message == nil || v.Fulu.Message.Body == nil {
-			return nil, errors.New("no fulu block")
-		}
-
-		return v.Fulu.Message.Body.SyncAggregate, nil
->>>>>>> dc292883
-	default:
-		return nil, errors.New("unknown version")
-	}
-}
-
-// BLSToExecutionChanges returns the bls to execution changes of the beacon block.
-func (v *VersionedSignedBeaconBlock) BLSToExecutionChanges() ([]*capella.SignedBLSToExecutionChange, error) {
-	switch v.Version {
-	case DataVersionPhase0:
-		return nil, errors.New("phase0 block does not have bls to execution changes")
-	case DataVersionAltair:
-		return nil, errors.New("altair block does not have bls to execution changes")
-	case DataVersionBellatrix:
-		return nil, errors.New("bellatrix block does not have bls to execution changes")
-	case DataVersionCapella:
-		if v.Capella == nil || v.Capella.Message == nil || v.Capella.Message.Body == nil {
-			return nil, errors.New("no capella block")
-		}
-
-		return v.Capella.Message.Body.BLSToExecutionChanges, nil
-	case DataVersionDeneb:
-		if v.Deneb == nil || v.Deneb.Message == nil || v.Deneb.Message.Body == nil {
-			return nil, errors.New("no deneb block")
-		}
-
-		return v.Deneb.Message.Body.BLSToExecutionChanges, nil
-	case DataVersionElectra:
-		if v.Electra == nil || v.Electra.Message == nil || v.Electra.Message.Body == nil {
-			return nil, errors.New("no electra block")
-		}
-
-		return v.Electra.Message.Body.BLSToExecutionChanges, nil
-<<<<<<< HEAD
-	case DataVersionEIP7732:
-		if v.EIP7732 == nil || v.EIP7732.Message == nil || v.EIP7732.Message.Body == nil {
-			return nil, errors.New("no eip7732 block")
-		}
-
 		return v.EIP7732.Message.Body.BLSToExecutionChanges, nil
-=======
-	case DataVersionFulu:
-		if v.Fulu == nil || v.Fulu.Message == nil || v.Fulu.Message.Body == nil {
-			return nil, errors.New("no fulu block")
-		}
-
-		return v.Fulu.Message.Body.BLSToExecutionChanges, nil
->>>>>>> dc292883
 	default:
 		return nil, errors.New("unknown version")
 	}
@@ -1295,17 +1243,14 @@
 		}
 
 		return v.Electra.Message.Body.ExecutionPayload.Withdrawals, nil
-<<<<<<< HEAD
-	case DataVersionEIP7732:
-		return nil, errors.New("no execution payload withdrawals for eip7732 block")
-=======
 	case DataVersionFulu:
 		if v.Fulu == nil || v.Fulu.Message == nil || v.Fulu.Message.Body == nil || v.Fulu.Message.Body.ExecutionPayload == nil {
 			return nil, errors.New("no fulu block")
 		}
 
 		return v.Fulu.Message.Body.ExecutionPayload.Withdrawals, nil
->>>>>>> dc292883
+	case DataVersionEIP7732:
+		return nil, errors.New("no execution payload withdrawals for eip7732 block")
 	default:
 		return nil, errors.New("unknown version")
 	}
@@ -1334,17 +1279,14 @@
 		}
 
 		return v.Electra.Message.Body.BlobKZGCommitments, nil
-<<<<<<< HEAD
-	case DataVersionEIP7732:
-		return nil, errors.New("no blob kzg commitments for eip7732 block")
-=======
 	case DataVersionFulu:
 		if v.Fulu == nil || v.Fulu.Message == nil || v.Fulu.Message.Body == nil {
 			return nil, errors.New("no fulu block")
 		}
 
 		return v.Fulu.Message.Body.BlobKZGCommitments, nil
->>>>>>> dc292883
+	case DataVersionEIP7732:
+		return nil, errors.New("no blob kzg commitments for eip7732 block")
 	default:
 		return nil, errors.New("unknown version")
 	}
@@ -1371,17 +1313,14 @@
 		}
 
 		return v.Electra.Message.Body.ExecutionRequests, nil
-<<<<<<< HEAD
-	case DataVersionEIP7732:
-		return nil, errors.New("no execution requests for eip7732 block")
-=======
 	case DataVersionFulu:
 		if v.Fulu == nil || v.Fulu.Message == nil || v.Fulu.Message.Body == nil {
 			return nil, errors.New("no fulu block")
 		}
 
 		return v.Fulu.Message.Body.ExecutionRequests, nil
->>>>>>> dc292883
+	case DataVersionEIP7732:
+		return nil, errors.New("no execution requests for eip7732 block")
 	default:
 		return nil, errors.New("unknown version")
 	}
@@ -1422,17 +1361,14 @@
 		}
 
 		versionedExecutionPayload.Electra = v.Electra.Message.Body.ExecutionPayload
-<<<<<<< HEAD
-	case DataVersionEIP7732:
-		return nil, errors.New("no execution payload in eip7732")
-=======
 	case DataVersionFulu:
 		if v.Fulu == nil || v.Fulu.Message == nil || v.Fulu.Message.Body == nil {
 			return nil, errors.New("no fulu block")
 		}
 
 		versionedExecutionPayload.Fulu = v.Fulu.Message.Body.ExecutionPayload
->>>>>>> dc292883
+	case DataVersionEIP7732:
+		return nil, errors.New("no execution payload in eip7732")
 	default:
 		return nil, errors.New("unknown version")
 	}
@@ -1479,21 +1415,18 @@
 		}
 
 		return v.Electra.String()
-<<<<<<< HEAD
+	case DataVersionFulu:
+		if v.Fulu == nil {
+			return ""
+		}
+
+		return v.Fulu.String()
 	case DataVersionEIP7732:
 		if v.EIP7732 == nil {
 			return ""
 		}
 
 		return v.EIP7732.String()
-=======
-	case DataVersionFulu:
-		if v.Fulu == nil {
-			return ""
-		}
-
-		return v.Fulu.String()
->>>>>>> dc292883
 	default:
 		return "unknown version"
 	}
@@ -1502,5 +1435,5 @@
 // IsEmpty returns true if the block is empty.
 func (v *VersionedSignedBeaconBlock) IsEmpty() bool {
 	return v.Phase0 == nil && v.Altair == nil && v.Bellatrix == nil && v.Capella == nil && v.Deneb == nil &&
-		v.Electra == nil && v.EIP7732 == nil
+		v.Electra == nil && v.Fulu == nil && v.EIP7732 == nil
 }