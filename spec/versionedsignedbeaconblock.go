--- conflicted
+++ resolved
@@ -35,10 +35,7 @@
 	Deneb     *deneb.SignedBeaconBlock
 	Electra   *electra.SignedBeaconBlock
 	Fulu      *electra.SignedBeaconBlock
-<<<<<<< HEAD
 	Eip7805   *electra.SignedBeaconBlock
-=======
->>>>>>> 3ff07315
 }
 
 // Slot returns the slot of the signed beacon block.
@@ -86,15 +83,12 @@
 		}
 
 		return v.Fulu.Message.Slot, nil
-<<<<<<< HEAD
 	case DataVersionEip7805:
 		if v.Eip7805 == nil || v.Eip7805.Message == nil {
 			return 0, errors.New("no eip7805 block")
 		}
 
 		return v.Eip7805.Message.Slot, nil
-=======
->>>>>>> 3ff07315
 	default:
 		return 0, errors.New("unknown version")
 	}
@@ -145,15 +139,12 @@
 		}
 
 		return v.Fulu.Message.ProposerIndex, nil
-<<<<<<< HEAD
 	case DataVersionEip7805:
 		if v.Eip7805 == nil || v.Eip7805.Message == nil {
 			return 0, errors.New("no eip7805 block")
 		}
 
 		return v.Eip7805.Message.ProposerIndex, nil
-=======
->>>>>>> 3ff07315
 	default:
 		return 0, errors.New("unknown version")
 	}
@@ -201,7 +192,6 @@
 		}
 
 		return v.Fulu.Message.Body.ExecutionPayload.BlockHash, nil
-<<<<<<< HEAD
 	case DataVersionEip7805:
 		if v.Eip7805 == nil ||
 			v.Eip7805.Message == nil ||
@@ -211,8 +201,6 @@
 		}
 
 		return v.Eip7805.Message.Body.ExecutionPayload.BlockHash, nil
-=======
->>>>>>> 3ff07315
 	default:
 		return phase0.Hash32{}, errors.New("unknown version")
 	}
@@ -260,7 +248,6 @@
 		}
 
 		return v.Fulu.Message.Body.ExecutionPayload.BlockNumber, nil
-<<<<<<< HEAD
 	case DataVersionEip7805:
 		if v.Eip7805 == nil ||
 			v.Eip7805.Message == nil ||
@@ -270,8 +257,6 @@
 		}
 
 		return v.Eip7805.Message.Body.ExecutionPayload.BlockNumber, nil
-=======
->>>>>>> 3ff07315
 	default:
 		return 0, errors.New("unknown version")
 	}
@@ -323,7 +308,6 @@
 		}
 
 		return v.Fulu.Message.Body.ExecutionPayload.Transactions, nil
-<<<<<<< HEAD
 	case DataVersionEip7805:
 		if v.Eip7805 == nil ||
 			v.Eip7805.Message == nil ||
@@ -333,8 +317,6 @@
 		}
 
 		return v.Eip7805.Message.Body.ExecutionPayload.Transactions, nil
-=======
->>>>>>> 3ff07315
 	default:
 		return nil, errors.New("unknown version")
 	}
@@ -385,15 +367,12 @@
 		}
 
 		return v.Fulu.Message.Body.Graffiti, nil
-<<<<<<< HEAD
 	case DataVersionEip7805:
 		if v.Eip7805 == nil || v.Eip7805.Message == nil || v.Eip7805.Message.Body == nil {
 			return [32]byte{}, errors.New("no eip7805 block")
 		}
 
 		return v.Eip7805.Message.Body.Graffiti, nil
-=======
->>>>>>> 3ff07315
 	default:
 		return [32]byte{}, errors.New("unknown version")
 	}
@@ -502,7 +481,6 @@
 		}
 
 		return versionedAttestations, nil
-<<<<<<< HEAD
 	case DataVersionEip7805:
 		if v.Eip7805 == nil || v.Eip7805.Message == nil || v.Eip7805.Message.Body == nil {
 			return nil, errors.New("no eip7805 block")
@@ -517,8 +495,6 @@
 		}
 
 		return versionedAttestations, nil
-=======
->>>>>>> 3ff07315
 	default:
 		return nil, errors.New("unknown version")
 	}
@@ -569,15 +545,12 @@
 		}
 
 		return v.Fulu.Message.HashTreeRoot()
-<<<<<<< HEAD
 	case DataVersionEip7805:
 		if v.Eip7805 == nil || v.Eip7805.Message == nil {
 			return phase0.Root{}, errors.New("no eip7805 block")
 		}
 
 		return v.Eip7805.Message.HashTreeRoot()
-=======
->>>>>>> 3ff07315
 	default:
 		return phase0.Root{}, errors.New("unknown version")
 	}
@@ -628,15 +601,12 @@
 		}
 
 		return v.Fulu.Message.Body.HashTreeRoot()
-<<<<<<< HEAD
 	case DataVersionEip7805:
 		if v.Eip7805 == nil || v.Eip7805.Message == nil || v.Eip7805.Message.Body == nil {
 			return phase0.Root{}, errors.New("no eip7805 block")
 		}
 
 		return v.Eip7805.Message.Body.HashTreeRoot()
-=======
->>>>>>> 3ff07315
 	default:
 		return phase0.Root{}, errors.New("unknown version")
 	}
@@ -687,15 +657,12 @@
 		}
 
 		return v.Fulu.Message.ParentRoot, nil
-<<<<<<< HEAD
 	case DataVersionEip7805:
 		if v.Eip7805 == nil || v.Eip7805.Message == nil {
 			return phase0.Root{}, errors.New("no eip7805 block")
 		}
 
 		return v.Eip7805.Message.ParentRoot, nil
-=======
->>>>>>> 3ff07315
 	default:
 		return phase0.Root{}, errors.New("unknown version")
 	}
@@ -746,15 +713,12 @@
 		}
 
 		return v.Fulu.Message.StateRoot, nil
-<<<<<<< HEAD
 	case DataVersionEip7805:
 		if v.Eip7805 == nil || v.Eip7805.Message == nil {
 			return phase0.Root{}, errors.New("no eip7805 block")
 		}
 
 		return v.Eip7805.Message.StateRoot, nil
-=======
->>>>>>> 3ff07315
 	default:
 		return phase0.Root{}, errors.New("unknown version")
 	}
@@ -805,15 +769,12 @@
 		}
 
 		return v.Fulu.Message.Body.RANDAOReveal, nil
-<<<<<<< HEAD
 	case DataVersionEip7805:
 		if v.Eip7805 == nil || v.Eip7805.Message == nil || v.Eip7805.Message.Body == nil {
 			return phase0.BLSSignature{}, errors.New("no eip7805 block")
 		}
 
 		return v.Eip7805.Message.Body.RANDAOReveal, nil
-=======
->>>>>>> 3ff07315
 	default:
 		return phase0.BLSSignature{}, errors.New("unknown version")
 	}
@@ -864,15 +825,12 @@
 		}
 
 		return v.Fulu.Message.Body.ETH1Data, nil
-<<<<<<< HEAD
 	case DataVersionEip7805:
 		if v.Eip7805 == nil || v.Eip7805.Message == nil || v.Eip7805.Message.Body == nil {
 			return nil, errors.New("no eip7805 block")
 		}
 
 		return v.Eip7805.Message.Body.ETH1Data, nil
-=======
->>>>>>> 3ff07315
 	default:
 		return nil, errors.New("unknown version")
 	}
@@ -923,15 +881,12 @@
 		}
 
 		return v.Fulu.Message.Body.Deposits, nil
-<<<<<<< HEAD
 	case DataVersionEip7805:
 		if v.Eip7805 == nil || v.Eip7805.Message == nil || v.Eip7805.Message.Body == nil {
 			return nil, errors.New("no eip7805 block")
 		}
 
 		return v.Eip7805.Message.Body.Deposits, nil
-=======
->>>>>>> 3ff07315
 	default:
 		return nil, errors.New("unknown version")
 	}
@@ -982,15 +937,12 @@
 		}
 
 		return v.Fulu.Message.Body.VoluntaryExits, nil
-<<<<<<< HEAD
 	case DataVersionEip7805:
 		if v.Eip7805 == nil || v.Eip7805.Message == nil || v.Eip7805.Message.Body == nil {
 			return nil, errors.New("no eip7805 block")
 		}
 
 		return v.Eip7805.Message.Body.VoluntaryExits, nil
-=======
->>>>>>> 3ff07315
 	default:
 		return nil, errors.New("unknown version")
 	}
@@ -1099,7 +1051,6 @@
 		}
 
 		return versionedAttesterSlashings, nil
-<<<<<<< HEAD
 	case DataVersionEip7805:
 		if v.Eip7805 == nil || v.Eip7805.Message == nil || v.Eip7805.Message.Body == nil {
 			return nil, errors.New("no eip7805 block")
@@ -1114,8 +1065,6 @@
 		}
 
 		return versionedAttesterSlashings, nil
-=======
->>>>>>> 3ff07315
 	default:
 		return nil, errors.New("unknown version")
 	}
@@ -1166,15 +1115,12 @@
 		}
 
 		return v.Fulu.Message.Body.ProposerSlashings, nil
-<<<<<<< HEAD
 	case DataVersionEip7805:
 		if v.Eip7805 == nil || v.Eip7805.Message == nil || v.Eip7805.Message.Body == nil {
 			return nil, errors.New("no eip7805 block")
 		}
 
 		return v.Eip7805.Message.Body.ProposerSlashings, nil
-=======
->>>>>>> 3ff07315
 	default:
 		return nil, errors.New("unknown version")
 	}
@@ -1221,15 +1167,12 @@
 		}
 
 		return v.Fulu.Message.Body.SyncAggregate, nil
-<<<<<<< HEAD
 	case DataVersionEip7805:
 		if v.Eip7805 == nil || v.Eip7805.Message == nil || v.Eip7805.Message.Body == nil {
 			return nil, errors.New("no eip7805 block")
 		}
 
 		return v.Eip7805.Message.Body.SyncAggregate, nil
-=======
->>>>>>> 3ff07315
 	default:
 		return nil, errors.New("unknown version")
 	}
@@ -1268,15 +1211,12 @@
 		}
 
 		return v.Fulu.Message.Body.BLSToExecutionChanges, nil
-<<<<<<< HEAD
 	case DataVersionEip7805:
 		if v.Eip7805 == nil || v.Eip7805.Message == nil || v.Eip7805.Message.Body == nil {
 			return nil, errors.New("no eip7805 block")
 		}
 
 		return v.Eip7805.Message.Body.BLSToExecutionChanges, nil
-=======
->>>>>>> 3ff07315
 	default:
 		return nil, errors.New("unknown version")
 	}
@@ -1321,7 +1261,6 @@
 		}
 
 		return v.Fulu.Message.Body.ExecutionPayload.Withdrawals, nil
-<<<<<<< HEAD
 	case DataVersionEip7805:
 		if v.Eip7805 == nil ||
 			v.Eip7805.Message == nil ||
@@ -1331,8 +1270,6 @@
 		}
 
 		return v.Eip7805.Message.Body.ExecutionPayload.Withdrawals, nil
-=======
->>>>>>> 3ff07315
 	default:
 		return nil, errors.New("unknown version")
 	}
@@ -1367,15 +1304,12 @@
 		}
 
 		return v.Fulu.Message.Body.BlobKZGCommitments, nil
-<<<<<<< HEAD
 	case DataVersionEip7805:
 		if v.Eip7805 == nil || v.Eip7805.Message == nil || v.Eip7805.Message.Body == nil {
 			return nil, errors.New("no eip7805 block")
 		}
 
 		return v.Eip7805.Message.Body.BlobKZGCommitments, nil
-=======
->>>>>>> 3ff07315
 	default:
 		return nil, errors.New("unknown version")
 	}
@@ -1408,7 +1342,6 @@
 		}
 
 		return v.Fulu.Message.Body.ExecutionRequests, nil
-<<<<<<< HEAD
 	case DataVersionEip7805:
 		if v.Eip7805 == nil ||
 			v.Eip7805.Message == nil ||
@@ -1417,8 +1350,6 @@
 		}
 
 		return v.Eip7805.Message.Body.ExecutionRequests, nil
-=======
->>>>>>> 3ff07315
 	default:
 		return nil, errors.New("unknown version")
 	}
@@ -1517,15 +1448,12 @@
 		}
 
 		return v.Fulu.String()
-<<<<<<< HEAD
 	case DataVersionEip7805:
 		if v.Eip7805 == nil {
 			return ""
 		}
 
 		return v.Eip7805.String()
-=======
->>>>>>> 3ff07315
 	default:
 		return "unknown version"
 	}
