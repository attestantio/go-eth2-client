// Copyright © 2025 Attestant Limited.
// Licensed under the Apache License, Version 2.0 (the "License");
// you may not use this file except in compliance with the License.
// You may obtain a copy of the License at
//
//     http://www.apache.org/licenses/LICENSE-2.0
//
// Unless required by applicable law or agreed to in writing, software
// distributed under the License is distributed on an "AS IS" BASIS,
// WITHOUT WARRANTIES OR CONDITIONS OF ANY KIND, either express or implied.
// See the License for the specific language governing permissions and
// limitations under the License.

package spec

import (
	"errors"

	"github.com/attestantio/go-eth2-client/spec/electra"
	"github.com/attestantio/go-eth2-client/spec/phase0"
)

// VersionedAggregateAndProof contains a versioned aggregate and proof.
type VersionedAggregateAndProof struct {
	Version   DataVersion
	Phase0    *phase0.AggregateAndProof
	Altair    *phase0.AggregateAndProof
	Bellatrix *phase0.AggregateAndProof
	Capella   *phase0.AggregateAndProof
	Deneb     *phase0.AggregateAndProof
	Electra   *electra.AggregateAndProof
<<<<<<< HEAD
	Eip7805   *electra.AggregateAndProof
=======
	Fulu      *electra.AggregateAndProof
>>>>>>> 1d7c6ee3
}

// AggregatorIndex returns the aggregator index of the aggregate.
func (v *VersionedAggregateAndProof) AggregatorIndex() (phase0.ValidatorIndex, error) {
	switch v.Version {
	case DataVersionPhase0:
		if v.Phase0 == nil {
			return 0, errors.New("no phase0 aggregate and proof")
		}

		return v.Phase0.AggregatorIndex, nil
	case DataVersionAltair:
		if v.Altair == nil {
			return 0, errors.New("no altair aggregate and proof")
		}

		return v.Altair.AggregatorIndex, nil
	case DataVersionBellatrix:
		if v.Bellatrix == nil {
			return 0, errors.New("no bellatrix aggregate and proof")
		}

		return v.Bellatrix.AggregatorIndex, nil
	case DataVersionCapella:
		if v.Capella == nil {
			return 0, errors.New("no capella aggregate and proof")
		}

		return v.Capella.AggregatorIndex, nil
	case DataVersionDeneb:
		if v.Deneb == nil {
			return 0, errors.New("no deneb aggregate and proof")
		}

		return v.Deneb.AggregatorIndex, nil
	case DataVersionElectra:
		if v.Electra == nil {
			return 0, errors.New("no electra aggregate and proof")
		}

		return v.Electra.AggregatorIndex, nil
<<<<<<< HEAD
	case DataVersionEip7805:
		if v.Eip7805 == nil {
			return 0, errors.New("no eip7805 aggregate and proof")
		}
		return v.Eip7805.AggregatorIndex, nil
=======
	case DataVersionFulu:
		if v.Fulu == nil {
			return 0, errors.New("no fulu aggregate and proof")
		}

		return v.Fulu.AggregatorIndex, nil
>>>>>>> 1d7c6ee3
	default:
		return 0, errors.New("unknown version for aggregate and proof")
	}
}

// HashTreeRoot returns the hash tree root of the aggregate and proof.
func (v *VersionedAggregateAndProof) HashTreeRoot() ([32]byte, error) {
	switch v.Version {
	case DataVersionPhase0:
		if v.Phase0 == nil {
			return [32]byte{}, errors.New("no phase0 aggregate and proof")
		}

		return v.Phase0.HashTreeRoot()
	case DataVersionAltair:
		if v.Altair == nil {
			return [32]byte{}, errors.New("no altair aggregate and proof")
		}

		return v.Altair.HashTreeRoot()
	case DataVersionBellatrix:
		if v.Bellatrix == nil {
			return [32]byte{}, errors.New("no bellatrix aggregate and proof")
		}

		return v.Bellatrix.HashTreeRoot()
	case DataVersionCapella:
		if v.Capella == nil {
			return [32]byte{}, errors.New("no capella aggregate and proof")
		}

		return v.Capella.HashTreeRoot()
	case DataVersionDeneb:
		if v.Deneb == nil {
			return [32]byte{}, errors.New("no deneb aggregate and proof")
		}

		return v.Deneb.HashTreeRoot()
	case DataVersionElectra:
		if v.Electra == nil {
			return [32]byte{}, errors.New("no electra aggregate and proof")
		}

		return v.Electra.HashTreeRoot()
<<<<<<< HEAD
	case DataVersionEip7805:
		if v.Eip7805 == nil {
			return [32]byte{}, errors.New("no eip7805 aggregate and proof")
		}
		return v.Eip7805.HashTreeRoot()
=======
	case DataVersionFulu:
		if v.Fulu == nil {
			return [32]byte{}, errors.New("no fulu aggregate and proof")
		}

		return v.Fulu.HashTreeRoot()
>>>>>>> 1d7c6ee3
	default:
		return [32]byte{}, errors.New("unknown version")
	}
}

// IsEmpty returns true if there is no aggregate and proof.
func (v *VersionedAggregateAndProof) IsEmpty() bool {
	return v.Phase0 == nil && v.Altair == nil && v.Bellatrix == nil && v.Capella == nil && v.Deneb == nil && v.Electra == nil && v.Eip7805 == nil
}

// String returns a string version of the structure.
func (v *VersionedAggregateAndProof) String() string {
	switch v.Version {
	case DataVersionPhase0:
		if v.Phase0 == nil {
			return ""
		}

		return v.Phase0.String()
	case DataVersionAltair:
		if v.Altair == nil {
			return ""
		}

		return v.Altair.String()
	case DataVersionBellatrix:
		if v.Bellatrix == nil {
			return ""
		}

		return v.Bellatrix.String()
	case DataVersionCapella:
		if v.Capella == nil {
			return ""
		}

		return v.Capella.String()
	case DataVersionDeneb:
		if v.Deneb == nil {
			return ""
		}

		return v.Deneb.String()
	case DataVersionElectra:
		if v.Electra == nil {
			return ""
		}

		return v.Electra.String()
<<<<<<< HEAD
	case DataVersionEip7805:
		if v.Eip7805 == nil {
			return ""
		}
		return v.Eip7805.String()
=======
	case DataVersionFulu:
		if v.Fulu == nil {
			return ""
		}

		return v.Fulu.String()
>>>>>>> 1d7c6ee3
	default:
		return "unknown version"
	}
}

// SelectionProof returns the selection proof of the aggregate.
func (v *VersionedAggregateAndProof) SelectionProof() (phase0.BLSSignature, error) {
	switch v.Version {
	case DataVersionPhase0:
		if v.Phase0 == nil {
			return phase0.BLSSignature{}, errors.New("no phase0 aggregate and proof")
		}

		return v.Phase0.SelectionProof, nil
	case DataVersionAltair:
		if v.Altair == nil {
			return phase0.BLSSignature{}, errors.New("no altair aggregate and proof")
		}

		return v.Altair.SelectionProof, nil
	case DataVersionBellatrix:
		if v.Bellatrix == nil {
			return phase0.BLSSignature{}, errors.New("no bellatrix aggregate and proof")
		}

		return v.Bellatrix.SelectionProof, nil
	case DataVersionCapella:
		if v.Capella == nil {
			return phase0.BLSSignature{}, errors.New("no capella aggregate and proof")
		}

		return v.Capella.SelectionProof, nil
	case DataVersionDeneb:
		if v.Deneb == nil {
			return phase0.BLSSignature{}, errors.New("no deneb aggregate and proof")
		}

		return v.Deneb.SelectionProof, nil
	case DataVersionElectra:
		if v.Electra == nil {
			return phase0.BLSSignature{}, errors.New("no electra aggregate and proof")
		}

		return v.Electra.SelectionProof, nil
<<<<<<< HEAD
	case DataVersionEip7805:
		if v.Eip7805 == nil {
			return phase0.BLSSignature{}, errors.New("no eip7805 aggregate and proof")
		}
		return v.Eip7805.SelectionProof, nil
=======
	case DataVersionFulu:
		if v.Fulu == nil {
			return phase0.BLSSignature{}, errors.New("no fulu aggregate and proof")
		}

		return v.Fulu.SelectionProof, nil
>>>>>>> 1d7c6ee3
	default:
		return phase0.BLSSignature{}, errors.New("unknown version")
	}
}<|MERGE_RESOLUTION|>--- conflicted
+++ resolved
@@ -29,11 +29,8 @@
 	Capella   *phase0.AggregateAndProof
 	Deneb     *phase0.AggregateAndProof
 	Electra   *electra.AggregateAndProof
-<<<<<<< HEAD
+	Fulu      *electra.AggregateAndProof
 	Eip7805   *electra.AggregateAndProof
-=======
-	Fulu      *electra.AggregateAndProof
->>>>>>> 1d7c6ee3
 }
 
 // AggregatorIndex returns the aggregator index of the aggregate.
@@ -75,20 +72,18 @@
 		}
 
 		return v.Electra.AggregatorIndex, nil
-<<<<<<< HEAD
+	case DataVersionFulu:
+		if v.Fulu == nil {
+			return 0, errors.New("no fulu aggregate and proof")
+		}
+
+		return v.Fulu.AggregatorIndex, nil
 	case DataVersionEip7805:
 		if v.Eip7805 == nil {
 			return 0, errors.New("no eip7805 aggregate and proof")
 		}
+
 		return v.Eip7805.AggregatorIndex, nil
-=======
-	case DataVersionFulu:
-		if v.Fulu == nil {
-			return 0, errors.New("no fulu aggregate and proof")
-		}
-
-		return v.Fulu.AggregatorIndex, nil
->>>>>>> 1d7c6ee3
 	default:
 		return 0, errors.New("unknown version for aggregate and proof")
 	}
@@ -133,20 +128,18 @@
 		}
 
 		return v.Electra.HashTreeRoot()
-<<<<<<< HEAD
+	case DataVersionFulu:
+		if v.Fulu == nil {
+			return [32]byte{}, errors.New("no fulu aggregate and proof")
+		}
+
+		return v.Fulu.HashTreeRoot()
 	case DataVersionEip7805:
 		if v.Eip7805 == nil {
 			return [32]byte{}, errors.New("no eip7805 aggregate and proof")
 		}
+
 		return v.Eip7805.HashTreeRoot()
-=======
-	case DataVersionFulu:
-		if v.Fulu == nil {
-			return [32]byte{}, errors.New("no fulu aggregate and proof")
-		}
-
-		return v.Fulu.HashTreeRoot()
->>>>>>> 1d7c6ee3
 	default:
 		return [32]byte{}, errors.New("unknown version")
 	}
@@ -196,20 +189,18 @@
 		}
 
 		return v.Electra.String()
-<<<<<<< HEAD
-	case DataVersionEip7805:
-		if v.Eip7805 == nil {
-			return ""
-		}
+	case DataVersionFulu:
+		if v.Fulu == nil {
+			return ""
+		}
+
+		return v.Fulu.String()
+	case DataVersionEip7805:
+		if v.Eip7805 == nil {
+			return ""
+		}
+
 		return v.Eip7805.String()
-=======
-	case DataVersionFulu:
-		if v.Fulu == nil {
-			return ""
-		}
-
-		return v.Fulu.String()
->>>>>>> 1d7c6ee3
 	default:
 		return "unknown version"
 	}
@@ -254,20 +245,18 @@
 		}
 
 		return v.Electra.SelectionProof, nil
-<<<<<<< HEAD
+	case DataVersionFulu:
+		if v.Fulu == nil {
+			return phase0.BLSSignature{}, errors.New("no fulu aggregate and proof")
+		}
+
+		return v.Fulu.SelectionProof, nil
 	case DataVersionEip7805:
 		if v.Eip7805 == nil {
 			return phase0.BLSSignature{}, errors.New("no eip7805 aggregate and proof")
 		}
+
 		return v.Eip7805.SelectionProof, nil
-=======
-	case DataVersionFulu:
-		if v.Fulu == nil {
-			return phase0.BLSSignature{}, errors.New("no fulu aggregate and proof")
-		}
-
-		return v.Fulu.SelectionProof, nil
->>>>>>> 1d7c6ee3
 	default:
 		return phase0.BLSSignature{}, errors.New("unknown version")
 	}
