// Copyright © 2025 Attestant Limited.
// Licensed under the Apache License, Version 2.0 (the "License");
// you may not use this file except in compliance with the License.
// You may obtain a copy of the License at
//
//     http://www.apache.org/licenses/LICENSE-2.0
//
// Unless required by applicable law or agreed to in writing, software
// distributed under the License is distributed on an "AS IS" BASIS,
// WITHOUT WARRANTIES OR CONDITIONS OF ANY KIND, either express or implied.
// See the License for the specific language governing permissions and
// limitations under the License.

package spec

import (
	"errors"

	"github.com/attestantio/go-eth2-client/spec/electra"
	"github.com/attestantio/go-eth2-client/spec/phase0"
)

// VersionedAggregateAndProof contains a versioned aggregate and proof.
type VersionedAggregateAndProof struct {
	Version   DataVersion
	Phase0    *phase0.AggregateAndProof
	Altair    *phase0.AggregateAndProof
	Bellatrix *phase0.AggregateAndProof
	Capella   *phase0.AggregateAndProof
	Deneb     *phase0.AggregateAndProof
	Electra   *electra.AggregateAndProof
<<<<<<< HEAD
	EIP7732   *electra.AggregateAndProof
=======
	Fulu      *electra.AggregateAndProof
>>>>>>> dc292883
}

// AggregatorIndex returns the aggregator index of the aggregate.
func (v *VersionedAggregateAndProof) AggregatorIndex() (phase0.ValidatorIndex, error) {
	switch v.Version {
	case DataVersionPhase0:
		if v.Phase0 == nil {
			return 0, errors.New("no phase0 aggregate and proof")
		}

		return v.Phase0.AggregatorIndex, nil
	case DataVersionAltair:
		if v.Altair == nil {
			return 0, errors.New("no altair aggregate and proof")
		}

		return v.Altair.AggregatorIndex, nil
	case DataVersionBellatrix:
		if v.Bellatrix == nil {
			return 0, errors.New("no bellatrix aggregate and proof")
		}

		return v.Bellatrix.AggregatorIndex, nil
	case DataVersionCapella:
		if v.Capella == nil {
			return 0, errors.New("no capella aggregate and proof")
		}

		return v.Capella.AggregatorIndex, nil
	case DataVersionDeneb:
		if v.Deneb == nil {
			return 0, errors.New("no deneb aggregate and proof")
		}

		return v.Deneb.AggregatorIndex, nil
	case DataVersionElectra:
		if v.Electra == nil {
			return 0, errors.New("no electra aggregate and proof")
		}

		return v.Electra.AggregatorIndex, nil
<<<<<<< HEAD
	case DataVersionEIP7732:
		if v.EIP7732 == nil {
			return 0, errors.New("no EIP7732 aggregate and proof")
		}

		return v.EIP7732.AggregatorIndex, nil
=======
	case DataVersionFulu:
		if v.Fulu == nil {
			return 0, errors.New("no fulu aggregate and proof")
		}

		return v.Fulu.AggregatorIndex, nil
>>>>>>> dc292883
	default:
		return 0, errors.New("unknown version for aggregate and proof")
	}
}

// HashTreeRoot returns the hash tree root of the aggregate and proof.
func (v *VersionedAggregateAndProof) HashTreeRoot() ([32]byte, error) {
	switch v.Version {
	case DataVersionPhase0:
		if v.Phase0 == nil {
			return [32]byte{}, errors.New("no phase0 aggregate and proof")
		}

		return v.Phase0.HashTreeRoot()
	case DataVersionAltair:
		if v.Altair == nil {
			return [32]byte{}, errors.New("no altair aggregate and proof")
		}

		return v.Altair.HashTreeRoot()
	case DataVersionBellatrix:
		if v.Bellatrix == nil {
			return [32]byte{}, errors.New("no bellatrix aggregate and proof")
		}

		return v.Bellatrix.HashTreeRoot()
	case DataVersionCapella:
		if v.Capella == nil {
			return [32]byte{}, errors.New("no capella aggregate and proof")
		}

		return v.Capella.HashTreeRoot()
	case DataVersionDeneb:
		if v.Deneb == nil {
			return [32]byte{}, errors.New("no deneb aggregate and proof")
		}

		return v.Deneb.HashTreeRoot()
	case DataVersionElectra:
		if v.Electra == nil {
			return [32]byte{}, errors.New("no electra aggregate and proof")
		}

		return v.Electra.HashTreeRoot()
<<<<<<< HEAD
	case DataVersionEIP7732:
		if v.EIP7732 == nil {
			return [32]byte{}, errors.New("no EIP7732 aggregate and proof")
		}

		return v.EIP7732.HashTreeRoot()
=======
	case DataVersionFulu:
		if v.Fulu == nil {
			return [32]byte{}, errors.New("no fulu aggregate and proof")
		}

		return v.Fulu.HashTreeRoot()
>>>>>>> dc292883
	default:
		return [32]byte{}, errors.New("unknown version")
	}
}

// IsEmpty returns true if there is no aggregate and proof.
func (v *VersionedAggregateAndProof) IsEmpty() bool {
	return v.Phase0 == nil && v.Altair == nil && v.Bellatrix == nil && v.Capella == nil && v.Deneb == nil &&
		v.Electra == nil && v.EIP7732 == nil
}

// String returns a string version of the structure.
func (v *VersionedAggregateAndProof) String() string {
	switch v.Version {
	case DataVersionPhase0:
		if v.Phase0 == nil {
			return ""
		}

		return v.Phase0.String()
	case DataVersionAltair:
		if v.Altair == nil {
			return ""
		}

		return v.Altair.String()
	case DataVersionBellatrix:
		if v.Bellatrix == nil {
			return ""
		}

		return v.Bellatrix.String()
	case DataVersionCapella:
		if v.Capella == nil {
			return ""
		}

		return v.Capella.String()
	case DataVersionDeneb:
		if v.Deneb == nil {
			return ""
		}

		return v.Deneb.String()
	case DataVersionElectra:
		if v.Electra == nil {
			return ""
		}

		return v.Electra.String()
<<<<<<< HEAD
	case DataVersionEIP7732:
		if v.EIP7732 == nil {
			return ""
		}

		return v.EIP7732.String()
=======
	case DataVersionFulu:
		if v.Fulu == nil {
			return ""
		}

		return v.Fulu.String()
>>>>>>> dc292883
	default:
		return "unknown version"
	}
}

// SelectionProof returns the selection proof of the aggregate.
func (v *VersionedAggregateAndProof) SelectionProof() (phase0.BLSSignature, error) {
	switch v.Version {
	case DataVersionPhase0:
		if v.Phase0 == nil {
			return phase0.BLSSignature{}, errors.New("no phase0 aggregate and proof")
		}

		return v.Phase0.SelectionProof, nil
	case DataVersionAltair:
		if v.Altair == nil {
			return phase0.BLSSignature{}, errors.New("no altair aggregate and proof")
		}

		return v.Altair.SelectionProof, nil
	case DataVersionBellatrix:
		if v.Bellatrix == nil {
			return phase0.BLSSignature{}, errors.New("no bellatrix aggregate and proof")
		}

		return v.Bellatrix.SelectionProof, nil
	case DataVersionCapella:
		if v.Capella == nil {
			return phase0.BLSSignature{}, errors.New("no capella aggregate and proof")
		}

		return v.Capella.SelectionProof, nil
	case DataVersionDeneb:
		if v.Deneb == nil {
			return phase0.BLSSignature{}, errors.New("no deneb aggregate and proof")
		}

		return v.Deneb.SelectionProof, nil
	case DataVersionElectra:
		if v.Electra == nil {
			return phase0.BLSSignature{}, errors.New("no electra aggregate and proof")
		}

		return v.Electra.SelectionProof, nil
<<<<<<< HEAD
	case DataVersionEIP7732:
		if v.EIP7732 == nil {
			return phase0.BLSSignature{}, errors.New("no EIP7732 aggregate and proof")
		}

		return v.EIP7732.SelectionProof, nil
=======
	case DataVersionFulu:
		if v.Fulu == nil {
			return phase0.BLSSignature{}, errors.New("no fulu aggregate and proof")
		}

		return v.Fulu.SelectionProof, nil
>>>>>>> dc292883
	default:
		return phase0.BLSSignature{}, errors.New("unknown version")
	}
}<|MERGE_RESOLUTION|>--- conflicted
+++ resolved
@@ -29,11 +29,8 @@
 	Capella   *phase0.AggregateAndProof
 	Deneb     *phase0.AggregateAndProof
 	Electra   *electra.AggregateAndProof
-<<<<<<< HEAD
+	Fulu      *electra.AggregateAndProof
 	EIP7732   *electra.AggregateAndProof
-=======
-	Fulu      *electra.AggregateAndProof
->>>>>>> dc292883
 }
 
 // AggregatorIndex returns the aggregator index of the aggregate.
@@ -75,21 +72,18 @@
 		}
 
 		return v.Electra.AggregatorIndex, nil
-<<<<<<< HEAD
+	case DataVersionFulu:
+		if v.Fulu == nil {
+			return 0, errors.New("no fulu aggregate and proof")
+		}
+
+		return v.Fulu.AggregatorIndex, nil
 	case DataVersionEIP7732:
 		if v.EIP7732 == nil {
 			return 0, errors.New("no EIP7732 aggregate and proof")
 		}
 
 		return v.EIP7732.AggregatorIndex, nil
-=======
-	case DataVersionFulu:
-		if v.Fulu == nil {
-			return 0, errors.New("no fulu aggregate and proof")
-		}
-
-		return v.Fulu.AggregatorIndex, nil
->>>>>>> dc292883
 	default:
 		return 0, errors.New("unknown version for aggregate and proof")
 	}
@@ -134,21 +128,18 @@
 		}
 
 		return v.Electra.HashTreeRoot()
-<<<<<<< HEAD
+	case DataVersionFulu:
+		if v.Fulu == nil {
+			return [32]byte{}, errors.New("no fulu aggregate and proof")
+		}
+
+		return v.Fulu.HashTreeRoot()
 	case DataVersionEIP7732:
 		if v.EIP7732 == nil {
 			return [32]byte{}, errors.New("no EIP7732 aggregate and proof")
 		}
 
 		return v.EIP7732.HashTreeRoot()
-=======
-	case DataVersionFulu:
-		if v.Fulu == nil {
-			return [32]byte{}, errors.New("no fulu aggregate and proof")
-		}
-
-		return v.Fulu.HashTreeRoot()
->>>>>>> dc292883
 	default:
 		return [32]byte{}, errors.New("unknown version")
 	}
@@ -157,7 +148,7 @@
 // IsEmpty returns true if there is no aggregate and proof.
 func (v *VersionedAggregateAndProof) IsEmpty() bool {
 	return v.Phase0 == nil && v.Altair == nil && v.Bellatrix == nil && v.Capella == nil && v.Deneb == nil &&
-		v.Electra == nil && v.EIP7732 == nil
+		v.Electra == nil && v.Fulu == nil && v.EIP7732 == nil
 }
 
 // String returns a string version of the structure.
@@ -199,21 +190,18 @@
 		}
 
 		return v.Electra.String()
-<<<<<<< HEAD
+	case DataVersionFulu:
+		if v.Fulu == nil {
+			return ""
+		}
+
+		return v.Fulu.String()
 	case DataVersionEIP7732:
 		if v.EIP7732 == nil {
 			return ""
 		}
 
 		return v.EIP7732.String()
-=======
-	case DataVersionFulu:
-		if v.Fulu == nil {
-			return ""
-		}
-
-		return v.Fulu.String()
->>>>>>> dc292883
 	default:
 		return "unknown version"
 	}
@@ -258,21 +246,18 @@
 		}
 
 		return v.Electra.SelectionProof, nil
-<<<<<<< HEAD
+	case DataVersionFulu:
+		if v.Fulu == nil {
+			return phase0.BLSSignature{}, errors.New("no fulu aggregate and proof")
+		}
+
+		return v.Fulu.SelectionProof, nil
 	case DataVersionEIP7732:
 		if v.EIP7732 == nil {
 			return phase0.BLSSignature{}, errors.New("no EIP7732 aggregate and proof")
 		}
 
 		return v.EIP7732.SelectionProof, nil
-=======
-	case DataVersionFulu:
-		if v.Fulu == nil {
-			return phase0.BLSSignature{}, errors.New("no fulu aggregate and proof")
-		}
-
-		return v.Fulu.SelectionProof, nil
->>>>>>> dc292883
 	default:
 		return phase0.BLSSignature{}, errors.New("unknown version")
 	}
