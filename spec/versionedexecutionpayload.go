// Copyright © 2025 Attestant Limited.
// Licensed under the Apache License, Version 2.0 (the "License");
// you may not use this file except in compliance with the License.
// You may obtain a copy of the License at
//
//     http://www.apache.org/licenses/LICENSE-2.0
//
// Unless required by applicable law or agreed to in writing, software
// distributed under the License is distributed on an "AS IS" BASIS,
// WITHOUT WARRANTIES OR CONDITIONS OF ANY KIND, either express or implied.
// See the License for the specific language governing permissions and
// limitations under the License.

package spec

import (
	"errors"

	"github.com/attestantio/go-eth2-client/spec/bellatrix"
	"github.com/attestantio/go-eth2-client/spec/capella"
	"github.com/attestantio/go-eth2-client/spec/deneb"
	"github.com/attestantio/go-eth2-client/spec/phase0"
	"github.com/holiman/uint256"
)

// VersionedExecutionPayload contains a versioned execution payload.
type VersionedExecutionPayload struct {
	Version   DataVersion
	Bellatrix *bellatrix.ExecutionPayload
	Capella   *capella.ExecutionPayload
	Deneb     *deneb.ExecutionPayload
	Electra   *deneb.ExecutionPayload
	Fulu      *deneb.ExecutionPayload
	EIP7805   *deneb.ExecutionPayload
}

// IsEmpty returns true if there is no block.
func (v *VersionedExecutionPayload) IsEmpty() bool {
<<<<<<< HEAD
	return v.Version < DataVersionBellatrix || (v.Bellatrix == nil && v.Capella == nil && v.Deneb == nil && v.Electra == nil && v.Fulu == nil && v.EIP7805 == nil)
=======
	return v.Version < DataVersionBellatrix || (v.Bellatrix == nil &&
		v.Capella == nil && v.Deneb == nil && v.Electra == nil && v.Fulu == nil)
>>>>>>> c819f2c7
}

// ParentHash returns the parent hash of the execution payload.
func (v *VersionedExecutionPayload) ParentHash() (phase0.Hash32, error) {
	switch v.Version {
	case DataVersionPhase0:
		return phase0.Hash32{}, errors.New("no execution payload in phase0")
	case DataVersionAltair:
		return phase0.Hash32{}, errors.New("no execution payload in altair")
	case DataVersionBellatrix:
		if v.Bellatrix == nil {
			return phase0.Hash32{}, errors.New("no bellatrix execution payload")
		}

		return v.Bellatrix.ParentHash, nil
	case DataVersionCapella:
		if v.Capella == nil {
			return phase0.Hash32{}, errors.New("no capella execution payload")
		}

		return v.Capella.ParentHash, nil
	case DataVersionDeneb:
		if v.Deneb == nil {
			return phase0.Hash32{}, errors.New("no deneb execution payload")
		}

		return v.Deneb.ParentHash, nil
	case DataVersionElectra:
		if v.Electra == nil {
			return phase0.Hash32{}, errors.New("no electra execution payload")
		}

		return v.Electra.ParentHash, nil
	case DataVersionFulu:
		if v.Fulu == nil {
			return phase0.Hash32{}, errors.New("no fulu execution payload")
		}

		return v.Fulu.ParentHash, nil
	case DataVersionEip7805:
		if v.EIP7805 == nil {
			return phase0.Hash32{}, errors.New("no eip7805 execution payload")
		}

		return v.EIP7805.ParentHash, nil
	default:
		return phase0.Hash32{}, errors.New("unknown version")
	}
}

// FeeRecipient returns the fee recipient of the execution payload.
func (v *VersionedExecutionPayload) FeeRecipient() (bellatrix.ExecutionAddress, error) {
	switch v.Version {
	case DataVersionPhase0:
		return bellatrix.ExecutionAddress{}, errors.New("no execution payload in phase0")
	case DataVersionAltair:
		return bellatrix.ExecutionAddress{}, errors.New("no execution payload in altair")
	case DataVersionBellatrix:
		if v.Bellatrix == nil {
			return bellatrix.ExecutionAddress{}, errors.New("no bellatrix execution payload")
		}

		return v.Bellatrix.FeeRecipient, nil
	case DataVersionCapella:
		if v.Capella == nil {
			return bellatrix.ExecutionAddress{}, errors.New("no capella execution payload")
		}

		return v.Capella.FeeRecipient, nil
	case DataVersionDeneb:
		if v.Deneb == nil {
			return bellatrix.ExecutionAddress{}, errors.New("no deneb execution payload")
		}

		return v.Deneb.FeeRecipient, nil
	case DataVersionElectra:
		if v.Electra == nil {
			return bellatrix.ExecutionAddress{}, errors.New("no electra execution payload")
		}

		return v.Electra.FeeRecipient, nil
	case DataVersionFulu:
		if v.Fulu == nil {
			return bellatrix.ExecutionAddress{}, errors.New("no fulu execution payload")
		}

		return v.Fulu.FeeRecipient, nil
	case DataVersionEip7805:
		if v.EIP7805 == nil {
			return bellatrix.ExecutionAddress{}, errors.New("no eip7805 execution payload")
		}

		return v.EIP7805.FeeRecipient, nil
	default:
		return bellatrix.ExecutionAddress{}, errors.New("unknown version")
	}
}

// StateRoot returns the state root of the execution payload.
func (v *VersionedExecutionPayload) StateRoot() (phase0.Root, error) {
	switch v.Version {
	case DataVersionPhase0:
		return phase0.Root{}, errors.New("no execution payload in phase0")
	case DataVersionAltair:
		return phase0.Root{}, errors.New("no execution payload in altair")
	case DataVersionBellatrix:
		if v.Bellatrix == nil {
			return phase0.Root{}, errors.New("no bellatrix execution payload")
		}

		return v.Bellatrix.StateRoot, nil
	case DataVersionCapella:
		if v.Capella == nil {
			return phase0.Root{}, errors.New("no capella execution payload")
		}

		return v.Capella.StateRoot, nil
	case DataVersionDeneb:
		if v.Deneb == nil {
			return phase0.Root{}, errors.New("no deneb execution payload")
		}

		return v.Deneb.StateRoot, nil
	case DataVersionElectra:
		if v.Electra == nil {
			return phase0.Root{}, errors.New("no electra execution payload")
		}

		return v.Electra.StateRoot, nil
	case DataVersionFulu:
		if v.Fulu == nil {
			return phase0.Root{}, errors.New("no fulu execution payload")
		}

		return v.Fulu.StateRoot, nil
	case DataVersionEip7805:
		if v.EIP7805 == nil {
			return phase0.Root{}, errors.New("no eip7805 execution payload")
		}

		return v.EIP7805.StateRoot, nil
	default:
		return phase0.Root{}, errors.New("unknown version")
	}
}

// ReceiptsRoot returns the receipts root of the execution payload.
func (v *VersionedExecutionPayload) ReceiptsRoot() (phase0.Root, error) {
	switch v.Version {
	case DataVersionPhase0:
		return phase0.Root{}, errors.New("no execution payload in phase0")
	case DataVersionAltair:
		return phase0.Root{}, errors.New("no execution payload in altair")
	case DataVersionBellatrix:
		if v.Bellatrix == nil {
			return phase0.Root{}, errors.New("no bellatrix execution payload")
		}

		return v.Bellatrix.ReceiptsRoot, nil
	case DataVersionCapella:
		if v.Capella == nil {
			return phase0.Root{}, errors.New("no capella execution payload")
		}

		return v.Capella.ReceiptsRoot, nil
	case DataVersionDeneb:
		if v.Deneb == nil {
			return phase0.Root{}, errors.New("no deneb execution payload")
		}

		return v.Deneb.ReceiptsRoot, nil
	case DataVersionElectra:
		if v.Electra == nil {
			return phase0.Root{}, errors.New("no electra execution payload")
		}

		return v.Electra.ReceiptsRoot, nil
	case DataVersionFulu:
		if v.Fulu == nil {
			return phase0.Root{}, errors.New("no fulu execution payload")
		}

		return v.Fulu.ReceiptsRoot, nil
	case DataVersionEip7805:
		if v.EIP7805 == nil {
			return phase0.Root{}, errors.New("no eip7805 execution payload")
		}

		return v.EIP7805.ReceiptsRoot, nil
	default:
		return phase0.Root{}, errors.New("unknown version")
	}
}

// LogsBloom returns the logs bloom of the execution payload.
func (v *VersionedExecutionPayload) LogsBloom() ([256]byte, error) {
	switch v.Version {
	case DataVersionPhase0:
		return [256]byte{}, errors.New("no execution payload in phase0")
	case DataVersionAltair:
		return [256]byte{}, errors.New("no execution payload in altair")
	case DataVersionBellatrix:
		if v.Bellatrix == nil {
			return [256]byte{}, errors.New("no bellatrix execution payload")
		}

		return v.Bellatrix.LogsBloom, nil
	case DataVersionCapella:
		if v.Capella == nil {
			return [256]byte{}, errors.New("no capella execution payload")
		}

		return v.Capella.LogsBloom, nil
	case DataVersionDeneb:
		if v.Deneb == nil {
			return [256]byte{}, errors.New("no deneb execution payload")
		}

		return v.Deneb.LogsBloom, nil
	case DataVersionElectra:
		if v.Electra == nil {
			return [256]byte{}, errors.New("no electra execution payload")
		}

		return v.Electra.LogsBloom, nil
	case DataVersionFulu:
		if v.Fulu == nil {
			return [256]byte{}, errors.New("no fulu execution payload")
		}

		return v.Fulu.LogsBloom, nil
	case DataVersionEip7805:
		if v.EIP7805 == nil {
			return [256]byte{}, errors.New("no eip7805 execution payload")
		}

		return v.EIP7805.LogsBloom, nil
	default:
		return [256]byte{}, errors.New("unknown version")
	}
}

// PrevRandao returns the prev randao of the execution payload.
func (v *VersionedExecutionPayload) PrevRandao() ([32]byte, error) {
	switch v.Version {
	case DataVersionPhase0:
		return [32]byte{}, errors.New("no execution payload in phase0")
	case DataVersionAltair:
		return [32]byte{}, errors.New("no execution payload in altair")
	case DataVersionBellatrix:
		if v.Bellatrix == nil {
			return [32]byte{}, errors.New("no bellatrix execution payload")
		}

		return v.Bellatrix.PrevRandao, nil
	case DataVersionCapella:
		if v.Capella == nil {
			return [32]byte{}, errors.New("no capella execution payload")
		}

		return v.Capella.PrevRandao, nil
	case DataVersionDeneb:
		if v.Deneb == nil {
			return [32]byte{}, errors.New("no deneb execution payload")
		}

		return v.Deneb.PrevRandao, nil
	case DataVersionElectra:
		if v.Electra == nil {
			return [32]byte{}, errors.New("no electra execution payload")
		}

		return v.Electra.PrevRandao, nil
	case DataVersionFulu:
		if v.Fulu == nil {
			return [32]byte{}, errors.New("no fulu execution payload")
		}

		return v.Fulu.PrevRandao, nil
	case DataVersionEip7805:
		if v.EIP7805 == nil {
			return [32]byte{}, errors.New("no eip7805 execution payload")
		}

		return v.EIP7805.PrevRandao, nil
	default:
		return [32]byte{}, errors.New("unknown version")
	}
}

// BlockNumber returns the block number of the execution payload.
func (v *VersionedExecutionPayload) BlockNumber() (uint64, error) {
	switch v.Version {
	case DataVersionPhase0:
		return 0, errors.New("no execution payload in phase0")
	case DataVersionAltair:
		return 0, errors.New("no execution payload in altair")
	case DataVersionBellatrix:
		if v.Bellatrix == nil {
			return 0, errors.New("no bellatrix execution payload")
		}

		return v.Bellatrix.BlockNumber, nil
	case DataVersionCapella:
		if v.Capella == nil {
			return 0, errors.New("no capella execution payload")
		}

		return v.Capella.BlockNumber, nil
	case DataVersionDeneb:
		if v.Deneb == nil {
			return 0, errors.New("no deneb execution payload")
		}

		return v.Deneb.BlockNumber, nil
	case DataVersionElectra:
		if v.Electra == nil {
			return 0, errors.New("no electra execution payload")
		}

		return v.Electra.BlockNumber, nil
	case DataVersionFulu:
		if v.Fulu == nil {
			return 0, errors.New("no fulu execution payload")
		}

		return v.Fulu.BlockNumber, nil
	case DataVersionEip7805:
		if v.EIP7805 == nil {
			return 0, errors.New("no eip7805 execution payload")
		}

		return v.EIP7805.BlockNumber, nil
	default:
		return 0, errors.New("unknown version")
	}
}

// GasLimit returns the gas limit of the execution payload.
func (v *VersionedExecutionPayload) GasLimit() (uint64, error) {
	switch v.Version {
	case DataVersionPhase0:
		return 0, errors.New("no execution payload in phase0")
	case DataVersionAltair:
		return 0, errors.New("no execution payload in altair")
	case DataVersionBellatrix:
		if v.Bellatrix == nil {
			return 0, errors.New("no bellatrix execution payload")
		}

		return v.Bellatrix.GasLimit, nil
	case DataVersionCapella:
		if v.Capella == nil {
			return 0, errors.New("no capella execution payload")
		}

		return v.Capella.GasLimit, nil
	case DataVersionDeneb:
		if v.Deneb == nil {
			return 0, errors.New("no deneb execution payload")
		}

		return v.Deneb.GasLimit, nil
	case DataVersionElectra:
		if v.Electra == nil {
			return 0, errors.New("no electra execution payload")
		}

		return v.Electra.GasLimit, nil
	case DataVersionFulu:
		if v.Fulu == nil {
			return 0, errors.New("no fulu execution payload")
		}

		return v.Fulu.GasLimit, nil
	case DataVersionEip7805:
		if v.EIP7805 == nil {
			return 0, errors.New("no eip7805 execution payload")
		}

		return v.EIP7805.GasLimit, nil
	default:
		return 0, errors.New("unknown version")
	}
}

// GasUsed returns the gas used of the execution payload.
func (v *VersionedExecutionPayload) GasUsed() (uint64, error) {
	switch v.Version {
	case DataVersionPhase0:
		return 0, errors.New("no execution payload in phase0")
	case DataVersionAltair:
		return 0, errors.New("no execution payload in altair")
	case DataVersionBellatrix:
		if v.Bellatrix == nil {
			return 0, errors.New("no bellatrix execution payload")
		}

		return v.Bellatrix.GasUsed, nil
	case DataVersionCapella:
		if v.Capella == nil {
			return 0, errors.New("no capella execution payload")
		}

		return v.Capella.GasUsed, nil
	case DataVersionDeneb:
		if v.Deneb == nil {
			return 0, errors.New("no deneb execution payload")
		}

		return v.Deneb.GasUsed, nil
	case DataVersionElectra:
		if v.Electra == nil {
			return 0, errors.New("no electra execution payload")
		}

		return v.Electra.GasUsed, nil
	case DataVersionFulu:
		if v.Fulu == nil {
			return 0, errors.New("no fulu execution payload")
		}

		return v.Fulu.GasUsed, nil
	case DataVersionEip7805:
		if v.EIP7805 == nil {
			return 0, errors.New("no eip7805 execution payload")
		}

		return v.EIP7805.GasUsed, nil
	default:
		return 0, errors.New("unknown version")
	}
}

// Timestamp returns the timestamp of the execution payload.
func (v *VersionedExecutionPayload) Timestamp() (uint64, error) {
	switch v.Version {
	case DataVersionPhase0:
		return 0, errors.New("no execution payload in phase0")
	case DataVersionAltair:
		return 0, errors.New("no execution payload in altair")
	case DataVersionBellatrix:
		if v.Bellatrix == nil {
			return 0, errors.New("no bellatrix execution payload")
		}

		return v.Bellatrix.Timestamp, nil
	case DataVersionCapella:
		if v.Capella == nil {
			return 0, errors.New("no capella execution payload")
		}

		return v.Capella.Timestamp, nil
	case DataVersionDeneb:
		if v.Deneb == nil {
			return 0, errors.New("no deneb execution payload")
		}

		return v.Deneb.Timestamp, nil
	case DataVersionElectra:
		if v.Electra == nil {
			return 0, errors.New("no electra execution payload")
		}

		return v.Electra.Timestamp, nil
	case DataVersionFulu:
		if v.Fulu == nil {
			return 0, errors.New("no fulu execution payload")
		}

		return v.Fulu.Timestamp, nil
	case DataVersionEip7805:
		if v.EIP7805 == nil {
			return 0, errors.New("no eip7805 execution payload")
		}

		return v.EIP7805.Timestamp, nil
	default:
		return 0, errors.New("unknown version")
	}
}

// ExtraData returns the extra data of the execution payload.
func (v *VersionedExecutionPayload) ExtraData() ([]byte, error) {
	switch v.Version {
	case DataVersionPhase0:
		return nil, errors.New("no execution payload in phase0")
	case DataVersionAltair:
		return nil, errors.New("no execution payload in altair")
	case DataVersionBellatrix:
		if v.Bellatrix == nil {
			return nil, errors.New("no bellatrix execution payload")
		}

		return v.Bellatrix.ExtraData, nil
	case DataVersionCapella:
		if v.Capella == nil {
			return nil, errors.New("no capella execution payload")
		}

		return v.Capella.ExtraData, nil
	case DataVersionDeneb:
		if v.Deneb == nil {
			return nil, errors.New("no deneb execution payload")
		}

		return v.Deneb.ExtraData, nil
	case DataVersionElectra:
		if v.Electra == nil {
			return nil, errors.New("no electra execution payload")
		}

		return v.Electra.ExtraData, nil
	case DataVersionFulu:
		if v.Fulu == nil {
			return nil, errors.New("no fulu execution payload")
		}

		return v.Fulu.ExtraData, nil
	case DataVersionEip7805:
		if v.EIP7805 == nil {
			return nil, errors.New("no eip7805 execution payload")
		}

		return v.EIP7805.ExtraData, nil
	default:
		return nil, errors.New("unknown version")
	}
}

// BaseFeePerGas returns the base fee per gas of the execution payload.
func (v *VersionedExecutionPayload) BaseFeePerGas() (*uint256.Int, error) {
	switch v.Version {
	case DataVersionPhase0:
		return nil, errors.New("no execution payload in phase0")
	case DataVersionAltair:
		return nil, errors.New("no execution payload in altair")
	case DataVersionBellatrix:
		if v.Bellatrix == nil {
			return nil, errors.New("no bellatrix execution payload")
		}

		return uint256.NewInt(0).SetBytes(v.Bellatrix.BaseFeePerGas[:]), nil
	case DataVersionCapella:
		if v.Capella == nil {
			return nil, errors.New("no capella execution payload")
		}

		return uint256.NewInt(0).SetBytes(v.Capella.BaseFeePerGas[:]), nil
	case DataVersionDeneb:
		if v.Deneb == nil {
			return nil, errors.New("no deneb execution payload")
		}

		return v.Deneb.BaseFeePerGas, nil
	case DataVersionElectra:
		if v.Electra == nil {
			return nil, errors.New("no electra execution payload")
		}

		return v.Electra.BaseFeePerGas, nil
	case DataVersionFulu:
		if v.Fulu == nil {
			return nil, errors.New("no fulu execution payload")
		}

		return v.Fulu.BaseFeePerGas, nil
	case DataVersionEip7805:
		if v.EIP7805 == nil {
			return nil, errors.New("no eip7805 execution payload")
		}

		return v.EIP7805.BaseFeePerGas, nil
	default:
		return nil, errors.New("unknown version")
	}
}

// BlockHash returns the block hash of the execution payload.
func (v *VersionedExecutionPayload) BlockHash() (phase0.Hash32, error) {
	switch v.Version {
	case DataVersionPhase0:
		return phase0.Hash32{}, errors.New("no execution payload in phase0")
	case DataVersionAltair:
		return phase0.Hash32{}, errors.New("no execution payload in altair")
	case DataVersionBellatrix:
		if v.Bellatrix == nil {
			return phase0.Hash32{}, errors.New("no bellatrix execution payload")
		}

		return v.Bellatrix.BlockHash, nil
	case DataVersionCapella:
		if v.Capella == nil {
			return phase0.Hash32{}, errors.New("no capella execution payload")
		}

		return v.Capella.BlockHash, nil
	case DataVersionDeneb:
		if v.Deneb == nil {
			return phase0.Hash32{}, errors.New("no deneb execution payload")
		}

		return v.Deneb.BlockHash, nil
	case DataVersionElectra:
		if v.Electra == nil {
			return phase0.Hash32{}, errors.New("no electra execution payload")
		}

		return v.Electra.BlockHash, nil
	case DataVersionFulu:
		if v.Fulu == nil {
			return phase0.Hash32{}, errors.New("no fulu execution payload")
		}

		return v.Fulu.BlockHash, nil
	case DataVersionEip7805:
		if v.EIP7805 == nil {
			return phase0.Hash32{}, errors.New("no eip7805 execution payload")
		}

		return v.EIP7805.BlockHash, nil
	default:
		return phase0.Hash32{}, errors.New("unknown version")
	}
}

// Transactions returns the transactions of the execution payload.
func (v *VersionedExecutionPayload) Transactions() ([]bellatrix.Transaction, error) {
	switch v.Version {
	case DataVersionPhase0:
		return nil, errors.New("no execution payload in phase0")
	case DataVersionAltair:
		return nil, errors.New("no execution payload in altair")
	case DataVersionBellatrix:
		if v.Bellatrix == nil {
			return nil, errors.New("no bellatrix execution payload")
		}

		return v.Bellatrix.Transactions, nil
	case DataVersionCapella:
		if v.Capella == nil {
			return nil, errors.New("no capella execution payload")
		}

		return v.Capella.Transactions, nil
	case DataVersionDeneb:
		if v.Deneb == nil {
			return nil, errors.New("no deneb execution payload")
		}

		return v.Deneb.Transactions, nil
	case DataVersionElectra:
		if v.Electra == nil {
			return nil, errors.New("no electra execution payload")
		}

		return v.Electra.Transactions, nil
	case DataVersionFulu:
		if v.Fulu == nil {
			return nil, errors.New("no fulu execution payload")
		}

		return v.Fulu.Transactions, nil
	case DataVersionEip7805:
		if v.EIP7805 == nil {
			return nil, errors.New("no eip7805 execution payload")
		}

		return v.EIP7805.Transactions, nil
	default:
		return nil, errors.New("unknown version")
	}
}

// Withdrawals returns the withdrawals of the execution payload.
func (v *VersionedExecutionPayload) Withdrawals() ([]*capella.Withdrawal, error) {
	switch v.Version {
	case DataVersionPhase0:
		return nil, errors.New("no execution payload in phase0")
	case DataVersionAltair:
		return nil, errors.New("no execution payload in altair")
	case DataVersionBellatrix:
		return nil, errors.New("no withdrawals in bellatrix")
	case DataVersionCapella:
		if v.Capella == nil {
			return nil, errors.New("no capella execution payload")
		}

		return v.Capella.Withdrawals, nil
	case DataVersionDeneb:
		if v.Deneb == nil {
			return nil, errors.New("no deneb execution payload")
		}

		return v.Deneb.Withdrawals, nil
	case DataVersionElectra:
		if v.Electra == nil {
			return nil, errors.New("no electra execution payload")
		}

		return v.Electra.Withdrawals, nil
	case DataVersionFulu:
		if v.Fulu == nil {
			return nil, errors.New("no fulu execution payload")
		}

		return v.Fulu.Withdrawals, nil
	case DataVersionEip7805:
		if v.EIP7805 == nil {
			return nil, errors.New("no eip7805 execution payload")
		}

		return v.EIP7805.Withdrawals, nil
	default:
		return nil, errors.New("unknown version")
	}
}

// BlobGasUsed returns the blob gas used of the execution payload.
func (v *VersionedExecutionPayload) BlobGasUsed() (uint64, error) {
	switch v.Version {
	case DataVersionPhase0:
		return 0, errors.New("no execution payload in phase0")
	case DataVersionAltair:
		return 0, errors.New("no execution payload in altair")
	case DataVersionBellatrix:
		return 0, errors.New("no blob gas used in bellatrix")
	case DataVersionCapella:
		return 0, errors.New("no blob gas used in capella")
	case DataVersionDeneb:
		if v.Deneb == nil {
			return 0, errors.New("no deneb execution payload")
		}

		return v.Deneb.BlobGasUsed, nil
	case DataVersionElectra:
		if v.Electra == nil {
			return 0, errors.New("no electra execution payload")
		}

		return v.Electra.BlobGasUsed, nil
	case DataVersionFulu:
		if v.Fulu == nil {
			return 0, errors.New("no fulu execution payload")
		}

		return v.Fulu.BlobGasUsed, nil
	case DataVersionEip7805:
		if v.EIP7805 == nil {
			return 0, errors.New("no eip7805 execution payload")
		}

		return v.EIP7805.BlobGasUsed, nil
	default:
		return 0, errors.New("unknown version")
	}
}

// ExcessBlobGas returns the excess blob gas of the execution payload.
func (v *VersionedExecutionPayload) ExcessBlobGas() (uint64, error) {
	switch v.Version {
	case DataVersionPhase0:
		return 0, errors.New("no execution payload in phase0")
	case DataVersionAltair:
		return 0, errors.New("no execution payload in altair")
	case DataVersionBellatrix:
		return 0, errors.New("no excess blob gas in bellatrix")
	case DataVersionCapella:
		return 0, errors.New("no excess blob gas in capella")
	case DataVersionDeneb:
		if v.Deneb == nil {
			return 0, errors.New("no deneb execution payload")
		}

		return v.Deneb.ExcessBlobGas, nil
	case DataVersionElectra:
		if v.Electra == nil {
			return 0, errors.New("no electra execution payload")
		}

		return v.Electra.ExcessBlobGas, nil
	case DataVersionFulu:
		if v.Fulu == nil {
			return 0, errors.New("no fulu execution payload")
		}

		return v.Fulu.ExcessBlobGas, nil
	case DataVersionEip7805:
		if v.EIP7805 == nil {
			return 0, errors.New("no eip7805 execution payload")
		}

		return v.EIP7805.ExcessBlobGas, nil
	default:
		return 0, errors.New("unknown version")
	}
}

// String returns a string version of the structure.
func (v *VersionedExecutionPayload) String() string {
	switch v.Version {
	case DataVersionPhase0:
		return "phase0"
	case DataVersionAltair:
		return "altair"
	case DataVersionBellatrix:
		if v.Bellatrix == nil {
			return ""
		}

		return v.Bellatrix.String()
	case DataVersionCapella:
		if v.Capella == nil {
			return ""
		}

		return v.Capella.String()
	case DataVersionDeneb:
		if v.Deneb == nil {
			return ""
		}

		return v.Deneb.String()
	case DataVersionElectra:
		if v.Electra == nil {
			return ""
		}

		return v.Electra.String()
	case DataVersionFulu:
		if v.Fulu == nil {
			return ""
		}

		return v.Fulu.String()
	case DataVersionEip7805:
		if v.EIP7805 == nil {
			return ""
		}

		return v.EIP7805.String()
	default:
		return "unknown version"
	}
}<|MERGE_RESOLUTION|>--- conflicted
+++ resolved
@@ -36,12 +36,9 @@
 
 // IsEmpty returns true if there is no block.
 func (v *VersionedExecutionPayload) IsEmpty() bool {
-<<<<<<< HEAD
-	return v.Version < DataVersionBellatrix || (v.Bellatrix == nil && v.Capella == nil && v.Deneb == nil && v.Electra == nil && v.Fulu == nil && v.EIP7805 == nil)
-=======
 	return v.Version < DataVersionBellatrix || (v.Bellatrix == nil &&
-		v.Capella == nil && v.Deneb == nil && v.Electra == nil && v.Fulu == nil)
->>>>>>> c819f2c7
+		v.Capella == nil && v.Deneb == nil && v.Electra == nil &&
+		v.Fulu == nil && v.EIP7805 == nil)
 }
 
 // ParentHash returns the parent hash of the execution payload.
