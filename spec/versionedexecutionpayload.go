--- conflicted
+++ resolved
@@ -30,16 +30,13 @@
 	Capella   *capella.ExecutionPayload
 	Deneb     *deneb.ExecutionPayload
 	Electra   *deneb.ExecutionPayload
-<<<<<<< HEAD
+	Fulu      *deneb.ExecutionPayload
 	EIP7732   *deneb.ExecutionPayload
-=======
-	Fulu      *deneb.ExecutionPayload
->>>>>>> dc292883
 }
 
 // IsEmpty returns true if there is no block.
 func (v *VersionedExecutionPayload) IsEmpty() bool {
-	return v.Version < DataVersionBellatrix || (v.Bellatrix == nil && v.Capella == nil && v.Deneb == nil && v.Electra == nil)
+	return v.Version < DataVersionBellatrix || (v.Bellatrix == nil && v.Capella == nil && v.Deneb == nil && v.Electra == nil && v.Fulu == nil && v.EIP7732 == nil)
 }
 
 // ParentHash returns the parent hash of the execution payload.
@@ -73,21 +70,18 @@
 		}
 
 		return v.Electra.ParentHash, nil
-<<<<<<< HEAD
+	case DataVersionFulu:
+		if v.Fulu == nil {
+			return phase0.Hash32{}, errors.New("no fulu execution payload")
+		}
+
+		return v.Fulu.ParentHash, nil
 	case DataVersionEIP7732:
 		if v.EIP7732 == nil {
 			return phase0.Hash32{}, errors.New("no eip7732 execution payload")
 		}
 
 		return v.EIP7732.ParentHash, nil
-=======
-	case DataVersionFulu:
-		if v.Fulu == nil {
-			return phase0.Hash32{}, errors.New("no fulu execution payload")
-		}
-
-		return v.Fulu.ParentHash, nil
->>>>>>> dc292883
 	default:
 		return phase0.Hash32{}, errors.New("unknown version")
 	}
@@ -124,21 +118,18 @@
 		}
 
 		return v.Electra.FeeRecipient, nil
-<<<<<<< HEAD
+	case DataVersionFulu:
+		if v.Fulu == nil {
+			return bellatrix.ExecutionAddress{}, errors.New("no fulu execution payload")
+		}
+
+		return v.Fulu.FeeRecipient, nil
 	case DataVersionEIP7732:
 		if v.EIP7732 == nil {
 			return bellatrix.ExecutionAddress{}, errors.New("no eip7732 execution payload")
 		}
 
 		return v.EIP7732.FeeRecipient, nil
-=======
-	case DataVersionFulu:
-		if v.Fulu == nil {
-			return bellatrix.ExecutionAddress{}, errors.New("no fulu execution payload")
-		}
-
-		return v.Fulu.FeeRecipient, nil
->>>>>>> dc292883
 	default:
 		return bellatrix.ExecutionAddress{}, errors.New("unknown version")
 	}
@@ -175,21 +166,18 @@
 		}
 
 		return v.Electra.StateRoot, nil
-<<<<<<< HEAD
+	case DataVersionFulu:
+		if v.Fulu == nil {
+			return phase0.Root{}, errors.New("no fulu execution payload")
+		}
+
+		return v.Fulu.StateRoot, nil
 	case DataVersionEIP7732:
 		if v.EIP7732 == nil {
 			return phase0.Root{}, errors.New("no eip7732 execution payload")
 		}
 
 		return v.EIP7732.StateRoot, nil
-=======
-	case DataVersionFulu:
-		if v.Fulu == nil {
-			return phase0.Root{}, errors.New("no fulu execution payload")
-		}
-
-		return v.Fulu.StateRoot, nil
->>>>>>> dc292883
 	default:
 		return phase0.Root{}, errors.New("unknown version")
 	}
@@ -226,21 +214,18 @@
 		}
 
 		return v.Electra.ReceiptsRoot, nil
-<<<<<<< HEAD
+	case DataVersionFulu:
+		if v.Fulu == nil {
+			return phase0.Root{}, errors.New("no fulu execution payload")
+		}
+
+		return v.Fulu.ReceiptsRoot, nil
 	case DataVersionEIP7732:
 		if v.EIP7732 == nil {
 			return phase0.Root{}, errors.New("no eip7732 execution payload")
 		}
 
 		return v.EIP7732.ReceiptsRoot, nil
-=======
-	case DataVersionFulu:
-		if v.Fulu == nil {
-			return phase0.Root{}, errors.New("no fulu execution payload")
-		}
-
-		return v.Fulu.ReceiptsRoot, nil
->>>>>>> dc292883
 	default:
 		return phase0.Root{}, errors.New("unknown version")
 	}
@@ -277,21 +262,18 @@
 		}
 
 		return v.Electra.LogsBloom, nil
-<<<<<<< HEAD
+	case DataVersionFulu:
+		if v.Fulu == nil {
+			return [256]byte{}, errors.New("no fulu execution payload")
+		}
+
+		return v.Fulu.LogsBloom, nil
 	case DataVersionEIP7732:
 		if v.EIP7732 == nil {
 			return [256]byte{}, errors.New("no eip7732 execution payload")
 		}
 
 		return v.EIP7732.LogsBloom, nil
-=======
-	case DataVersionFulu:
-		if v.Fulu == nil {
-			return [256]byte{}, errors.New("no fulu execution payload")
-		}
-
-		return v.Fulu.LogsBloom, nil
->>>>>>> dc292883
 	default:
 		return [256]byte{}, errors.New("unknown version")
 	}
@@ -328,21 +310,18 @@
 		}
 
 		return v.Electra.PrevRandao, nil
-<<<<<<< HEAD
+	case DataVersionFulu:
+		if v.Fulu == nil {
+			return [32]byte{}, errors.New("no fulu execution payload")
+		}
+
+		return v.Fulu.PrevRandao, nil
 	case DataVersionEIP7732:
 		if v.EIP7732 == nil {
 			return [32]byte{}, errors.New("no eip7732 execution payload")
 		}
 
 		return v.EIP7732.PrevRandao, nil
-=======
-	case DataVersionFulu:
-		if v.Fulu == nil {
-			return [32]byte{}, errors.New("no fulu execution payload")
-		}
-
-		return v.Fulu.PrevRandao, nil
->>>>>>> dc292883
 	default:
 		return [32]byte{}, errors.New("unknown version")
 	}
@@ -379,21 +358,18 @@
 		}
 
 		return v.Electra.BlockNumber, nil
-<<<<<<< HEAD
+	case DataVersionFulu:
+		if v.Fulu == nil {
+			return 0, errors.New("no fulu execution payload")
+		}
+
+		return v.Fulu.BlockNumber, nil
 	case DataVersionEIP7732:
 		if v.EIP7732 == nil {
 			return 0, errors.New("no eip7732 execution payload")
 		}
 
 		return v.EIP7732.BlockNumber, nil
-=======
-	case DataVersionFulu:
-		if v.Fulu == nil {
-			return 0, errors.New("no fulu execution payload")
-		}
-
-		return v.Fulu.BlockNumber, nil
->>>>>>> dc292883
 	default:
 		return 0, errors.New("unknown version")
 	}
@@ -430,21 +406,18 @@
 		}
 
 		return v.Electra.GasLimit, nil
-<<<<<<< HEAD
+	case DataVersionFulu:
+		if v.Fulu == nil {
+			return 0, errors.New("no fulu execution payload")
+		}
+
+		return v.Fulu.GasLimit, nil
 	case DataVersionEIP7732:
 		if v.EIP7732 == nil {
 			return 0, errors.New("no eip7732 execution payload")
 		}
 
 		return v.EIP7732.GasLimit, nil
-=======
-	case DataVersionFulu:
-		if v.Fulu == nil {
-			return 0, errors.New("no fulu execution payload")
-		}
-
-		return v.Fulu.GasLimit, nil
->>>>>>> dc292883
 	default:
 		return 0, errors.New("unknown version")
 	}
@@ -481,21 +454,18 @@
 		}
 
 		return v.Electra.GasUsed, nil
-<<<<<<< HEAD
+	case DataVersionFulu:
+		if v.Fulu == nil {
+			return 0, errors.New("no fulu execution payload")
+		}
+
+		return v.Fulu.GasUsed, nil
 	case DataVersionEIP7732:
 		if v.EIP7732 == nil {
 			return 0, errors.New("no eip7732 execution payload")
 		}
 
 		return v.EIP7732.GasUsed, nil
-=======
-	case DataVersionFulu:
-		if v.Fulu == nil {
-			return 0, errors.New("no fulu execution payload")
-		}
-
-		return v.Fulu.GasUsed, nil
->>>>>>> dc292883
 	default:
 		return 0, errors.New("unknown version")
 	}
@@ -532,21 +502,18 @@
 		}
 
 		return v.Electra.Timestamp, nil
-<<<<<<< HEAD
+	case DataVersionFulu:
+		if v.Fulu == nil {
+			return 0, errors.New("no fulu execution payload")
+		}
+
+		return v.Fulu.Timestamp, nil
 	case DataVersionEIP7732:
 		if v.EIP7732 == nil {
 			return 0, errors.New("no eip7732 execution payload")
 		}
 
 		return v.EIP7732.Timestamp, nil
-=======
-	case DataVersionFulu:
-		if v.Fulu == nil {
-			return 0, errors.New("no fulu execution payload")
-		}
-
-		return v.Fulu.Timestamp, nil
->>>>>>> dc292883
 	default:
 		return 0, errors.New("unknown version")
 	}
@@ -583,21 +550,18 @@
 		}
 
 		return v.Electra.ExtraData, nil
-<<<<<<< HEAD
+	case DataVersionFulu:
+		if v.Fulu == nil {
+			return nil, errors.New("no fulu execution payload")
+		}
+
+		return v.Fulu.ExtraData, nil
 	case DataVersionEIP7732:
 		if v.EIP7732 == nil {
 			return nil, errors.New("no eip7732 execution payload")
 		}
 
 		return v.EIP7732.ExtraData, nil
-=======
-	case DataVersionFulu:
-		if v.Fulu == nil {
-			return nil, errors.New("no fulu execution payload")
-		}
-
-		return v.Fulu.ExtraData, nil
->>>>>>> dc292883
 	default:
 		return nil, errors.New("unknown version")
 	}
@@ -634,21 +598,18 @@
 		}
 
 		return v.Electra.BaseFeePerGas, nil
-<<<<<<< HEAD
+	case DataVersionFulu:
+		if v.Fulu == nil {
+			return nil, errors.New("no fulu execution payload")
+		}
+
+		return v.Fulu.BaseFeePerGas, nil
 	case DataVersionEIP7732:
 		if v.EIP7732 == nil {
 			return nil, errors.New("no eip7732 execution payload")
 		}
 
 		return v.EIP7732.BaseFeePerGas, nil
-=======
-	case DataVersionFulu:
-		if v.Fulu == nil {
-			return nil, errors.New("no fulu execution payload")
-		}
-
-		return v.Fulu.BaseFeePerGas, nil
->>>>>>> dc292883
 	default:
 		return nil, errors.New("unknown version")
 	}
@@ -685,21 +646,18 @@
 		}
 
 		return v.Electra.BlockHash, nil
-<<<<<<< HEAD
+	case DataVersionFulu:
+		if v.Fulu == nil {
+			return phase0.Hash32{}, errors.New("no fulu execution payload")
+		}
+
+		return v.Fulu.BlockHash, nil
 	case DataVersionEIP7732:
 		if v.EIP7732 == nil {
 			return phase0.Hash32{}, errors.New("no eip7732 execution payload")
 		}
 
 		return v.EIP7732.BlockHash, nil
-=======
-	case DataVersionFulu:
-		if v.Fulu == nil {
-			return phase0.Hash32{}, errors.New("no fulu execution payload")
-		}
-
-		return v.Fulu.BlockHash, nil
->>>>>>> dc292883
 	default:
 		return phase0.Hash32{}, errors.New("unknown version")
 	}
@@ -736,21 +694,18 @@
 		}
 
 		return v.Electra.Transactions, nil
-<<<<<<< HEAD
+	case DataVersionFulu:
+		if v.Fulu == nil {
+			return nil, errors.New("no fulu execution payload")
+		}
+
+		return v.Fulu.Transactions, nil
 	case DataVersionEIP7732:
 		if v.EIP7732 == nil {
 			return nil, errors.New("no eip7732 execution payload")
 		}
 
 		return v.EIP7732.Transactions, nil
-=======
-	case DataVersionFulu:
-		if v.Fulu == nil {
-			return nil, errors.New("no fulu execution payload")
-		}
-
-		return v.Fulu.Transactions, nil
->>>>>>> dc292883
 	default:
 		return nil, errors.New("unknown version")
 	}
@@ -783,21 +738,18 @@
 		}
 
 		return v.Electra.Withdrawals, nil
-<<<<<<< HEAD
+	case DataVersionFulu:
+		if v.Fulu == nil {
+			return nil, errors.New("no fulu execution payload")
+		}
+
+		return v.Fulu.Withdrawals, nil
 	case DataVersionEIP7732:
 		if v.EIP7732 == nil {
 			return nil, errors.New("no eip7732 execution payload")
 		}
 
 		return v.EIP7732.Withdrawals, nil
-=======
-	case DataVersionFulu:
-		if v.Fulu == nil {
-			return nil, errors.New("no fulu execution payload")
-		}
-
-		return v.Fulu.Withdrawals, nil
->>>>>>> dc292883
 	default:
 		return nil, errors.New("unknown version")
 	}
@@ -826,21 +778,18 @@
 		}
 
 		return v.Electra.BlobGasUsed, nil
-<<<<<<< HEAD
+	case DataVersionFulu:
+		if v.Fulu == nil {
+			return 0, errors.New("no fulu execution payload")
+		}
+
+		return v.Fulu.BlobGasUsed, nil
 	case DataVersionEIP7732:
 		if v.EIP7732 == nil {
 			return 0, errors.New("no eip7732 execution payload")
 		}
 
 		return v.EIP7732.BlobGasUsed, nil
-=======
-	case DataVersionFulu:
-		if v.Fulu == nil {
-			return 0, errors.New("no fulu execution payload")
-		}
-
-		return v.Fulu.BlobGasUsed, nil
->>>>>>> dc292883
 	default:
 		return 0, errors.New("unknown version")
 	}
@@ -869,21 +818,18 @@
 		}
 
 		return v.Electra.ExcessBlobGas, nil
-<<<<<<< HEAD
+	case DataVersionFulu:
+		if v.Fulu == nil {
+			return 0, errors.New("no fulu execution payload")
+		}
+
+		return v.Fulu.ExcessBlobGas, nil
 	case DataVersionEIP7732:
 		if v.EIP7732 == nil {
 			return 0, errors.New("no eip7732 execution payload")
 		}
 
 		return v.EIP7732.ExcessBlobGas, nil
-=======
-	case DataVersionFulu:
-		if v.Fulu == nil {
-			return 0, errors.New("no fulu execution payload")
-		}
-
-		return v.Fulu.ExcessBlobGas, nil
->>>>>>> dc292883
 	default:
 		return 0, errors.New("unknown version")
 	}
@@ -920,21 +866,18 @@
 		}
 
 		return v.Electra.String()
-<<<<<<< HEAD
-	case DataVersionEIP7732:
-		if v.EIP7732 == nil {
+	case DataVersionFulu:
+		if v.Fulu == nil {
 			return ""
 		}
 
+		return v.Fulu.String()
+	case DataVersionEIP7732:
+		if v.EIP7732 == nil {
+			return ""
+		}
+
 		return v.EIP7732.String()
-=======
-	case DataVersionFulu:
-		if v.Fulu == nil {
-			return ""
-		}
-
-		return v.Fulu.String()
->>>>>>> dc292883
 	default:
 		return "unknown version"
 	}
