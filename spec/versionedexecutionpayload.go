// Copyright © 2025 Attestant Limited.
// Licensed under the Apache License, Version 2.0 (the "License");
// you may not use this file except in compliance with the License.
// You may obtain a copy of the License at
//
//     http://www.apache.org/licenses/LICENSE-2.0
//
// Unless required by applicable law or agreed to in writing, software
// distributed under the License is distributed on an "AS IS" BASIS,
// WITHOUT WARRANTIES OR CONDITIONS OF ANY KIND, either express or implied.
// See the License for the specific language governing permissions and
// limitations under the License.

package spec

import (
	"errors"

	"github.com/attestantio/go-eth2-client/spec/bellatrix"
	"github.com/attestantio/go-eth2-client/spec/capella"
	"github.com/attestantio/go-eth2-client/spec/deneb"
	"github.com/attestantio/go-eth2-client/spec/phase0"
	"github.com/holiman/uint256"
)

// VersionedExecutionPayload contains a versioned execution payload.
type VersionedExecutionPayload struct {
	Version   DataVersion
	Bellatrix *bellatrix.ExecutionPayload
	Capella   *capella.ExecutionPayload
	Deneb     *deneb.ExecutionPayload
	Electra   *deneb.ExecutionPayload
<<<<<<< HEAD
	EIP7805   *deneb.ExecutionPayload
=======
	Fulu      *deneb.ExecutionPayload
>>>>>>> 3ff07315
}

// IsEmpty returns true if there is no block.
func (v *VersionedExecutionPayload) IsEmpty() bool {
	return v.Version < DataVersionBellatrix || (v.Bellatrix == nil && v.Capella == nil && v.Deneb == nil && v.Electra == nil)
}

// ParentHash returns the parent hash of the execution payload.
func (v *VersionedExecutionPayload) ParentHash() (phase0.Hash32, error) {
	switch v.Version {
	case DataVersionPhase0:
		return phase0.Hash32{}, errors.New("no execution payload in phase0")
	case DataVersionAltair:
		return phase0.Hash32{}, errors.New("no execution payload in altair")
	case DataVersionBellatrix:
		if v.Bellatrix == nil {
			return phase0.Hash32{}, errors.New("no bellatrix execution payload")
		}

		return v.Bellatrix.ParentHash, nil
	case DataVersionCapella:
		if v.Capella == nil {
			return phase0.Hash32{}, errors.New("no capella execution payload")
		}

		return v.Capella.ParentHash, nil
	case DataVersionDeneb:
		if v.Deneb == nil {
			return phase0.Hash32{}, errors.New("no deneb execution payload")
		}

		return v.Deneb.ParentHash, nil
	case DataVersionElectra:
		if v.Electra == nil {
			return phase0.Hash32{}, errors.New("no electra execution payload")
		}

		return v.Electra.ParentHash, nil
	case DataVersionFulu:
		if v.Fulu == nil {
			return phase0.Hash32{}, errors.New("no fulu execution payload")
		}

		return v.Fulu.ParentHash, nil
	default:
		return phase0.Hash32{}, errors.New("unknown version")
	}
}

// FeeRecipient returns the fee recipient of the execution payload.
func (v *VersionedExecutionPayload) FeeRecipient() (bellatrix.ExecutionAddress, error) {
	switch v.Version {
	case DataVersionPhase0:
		return bellatrix.ExecutionAddress{}, errors.New("no execution payload in phase0")
	case DataVersionAltair:
		return bellatrix.ExecutionAddress{}, errors.New("no execution payload in altair")
	case DataVersionBellatrix:
		if v.Bellatrix == nil {
			return bellatrix.ExecutionAddress{}, errors.New("no bellatrix execution payload")
		}

		return v.Bellatrix.FeeRecipient, nil
	case DataVersionCapella:
		if v.Capella == nil {
			return bellatrix.ExecutionAddress{}, errors.New("no capella execution payload")
		}

		return v.Capella.FeeRecipient, nil
	case DataVersionDeneb:
		if v.Deneb == nil {
			return bellatrix.ExecutionAddress{}, errors.New("no deneb execution payload")
		}

		return v.Deneb.FeeRecipient, nil
	case DataVersionElectra:
		if v.Electra == nil {
			return bellatrix.ExecutionAddress{}, errors.New("no electra execution payload")
		}

		return v.Electra.FeeRecipient, nil
	case DataVersionFulu:
		if v.Fulu == nil {
			return bellatrix.ExecutionAddress{}, errors.New("no fulu execution payload")
		}

		return v.Fulu.FeeRecipient, nil
	default:
		return bellatrix.ExecutionAddress{}, errors.New("unknown version")
	}
}

// StateRoot returns the state root of the execution payload.
func (v *VersionedExecutionPayload) StateRoot() (phase0.Root, error) {
	switch v.Version {
	case DataVersionPhase0:
		return phase0.Root{}, errors.New("no execution payload in phase0")
	case DataVersionAltair:
		return phase0.Root{}, errors.New("no execution payload in altair")
	case DataVersionBellatrix:
		if v.Bellatrix == nil {
			return phase0.Root{}, errors.New("no bellatrix execution payload")
		}

		return v.Bellatrix.StateRoot, nil
	case DataVersionCapella:
		if v.Capella == nil {
			return phase0.Root{}, errors.New("no capella execution payload")
		}

		return v.Capella.StateRoot, nil
	case DataVersionDeneb:
		if v.Deneb == nil {
			return phase0.Root{}, errors.New("no deneb execution payload")
		}

		return v.Deneb.StateRoot, nil
	case DataVersionElectra:
		if v.Electra == nil {
			return phase0.Root{}, errors.New("no electra execution payload")
		}

		return v.Electra.StateRoot, nil
	case DataVersionFulu:
		if v.Fulu == nil {
			return phase0.Root{}, errors.New("no fulu execution payload")
		}

		return v.Fulu.StateRoot, nil
	default:
		return phase0.Root{}, errors.New("unknown version")
	}
}

// ReceiptsRoot returns the receipts root of the execution payload.
func (v *VersionedExecutionPayload) ReceiptsRoot() (phase0.Root, error) {
	switch v.Version {
	case DataVersionPhase0:
		return phase0.Root{}, errors.New("no execution payload in phase0")
	case DataVersionAltair:
		return phase0.Root{}, errors.New("no execution payload in altair")
	case DataVersionBellatrix:
		if v.Bellatrix == nil {
			return phase0.Root{}, errors.New("no bellatrix execution payload")
		}

		return v.Bellatrix.ReceiptsRoot, nil
	case DataVersionCapella:
		if v.Capella == nil {
			return phase0.Root{}, errors.New("no capella execution payload")
		}

		return v.Capella.ReceiptsRoot, nil
	case DataVersionDeneb:
		if v.Deneb == nil {
			return phase0.Root{}, errors.New("no deneb execution payload")
		}

		return v.Deneb.ReceiptsRoot, nil
	case DataVersionElectra:
		if v.Electra == nil {
			return phase0.Root{}, errors.New("no electra execution payload")
		}

		return v.Electra.ReceiptsRoot, nil
	case DataVersionFulu:
		if v.Fulu == nil {
			return phase0.Root{}, errors.New("no fulu execution payload")
		}

		return v.Fulu.ReceiptsRoot, nil
	default:
		return phase0.Root{}, errors.New("unknown version")
	}
}

// LogsBloom returns the logs bloom of the execution payload.
func (v *VersionedExecutionPayload) LogsBloom() ([256]byte, error) {
	switch v.Version {
	case DataVersionPhase0:
		return [256]byte{}, errors.New("no execution payload in phase0")
	case DataVersionAltair:
		return [256]byte{}, errors.New("no execution payload in altair")
	case DataVersionBellatrix:
		if v.Bellatrix == nil {
			return [256]byte{}, errors.New("no bellatrix execution payload")
		}

		return v.Bellatrix.LogsBloom, nil
	case DataVersionCapella:
		if v.Capella == nil {
			return [256]byte{}, errors.New("no capella execution payload")
		}

		return v.Capella.LogsBloom, nil
	case DataVersionDeneb:
		if v.Deneb == nil {
			return [256]byte{}, errors.New("no deneb execution payload")
		}

		return v.Deneb.LogsBloom, nil
	case DataVersionElectra:
		if v.Electra == nil {
			return [256]byte{}, errors.New("no electra execution payload")
		}

		return v.Electra.LogsBloom, nil
	case DataVersionFulu:
		if v.Fulu == nil {
			return [256]byte{}, errors.New("no fulu execution payload")
		}

		return v.Fulu.LogsBloom, nil
	default:
		return [256]byte{}, errors.New("unknown version")
	}
}

// PrevRandao returns the prev randao of the execution payload.
func (v *VersionedExecutionPayload) PrevRandao() ([32]byte, error) {
	switch v.Version {
	case DataVersionPhase0:
		return [32]byte{}, errors.New("no execution payload in phase0")
	case DataVersionAltair:
		return [32]byte{}, errors.New("no execution payload in altair")
	case DataVersionBellatrix:
		if v.Bellatrix == nil {
			return [32]byte{}, errors.New("no bellatrix execution payload")
		}

		return v.Bellatrix.PrevRandao, nil
	case DataVersionCapella:
		if v.Capella == nil {
			return [32]byte{}, errors.New("no capella execution payload")
		}

		return v.Capella.PrevRandao, nil
	case DataVersionDeneb:
		if v.Deneb == nil {
			return [32]byte{}, errors.New("no deneb execution payload")
		}

		return v.Deneb.PrevRandao, nil
	case DataVersionElectra:
		if v.Electra == nil {
			return [32]byte{}, errors.New("no electra execution payload")
		}

		return v.Electra.PrevRandao, nil
	case DataVersionFulu:
		if v.Fulu == nil {
			return [32]byte{}, errors.New("no fulu execution payload")
		}

		return v.Fulu.PrevRandao, nil
	default:
		return [32]byte{}, errors.New("unknown version")
	}
}

// BlockNumber returns the block number of the execution payload.
func (v *VersionedExecutionPayload) BlockNumber() (uint64, error) {
	switch v.Version {
	case DataVersionPhase0:
		return 0, errors.New("no execution payload in phase0")
	case DataVersionAltair:
		return 0, errors.New("no execution payload in altair")
	case DataVersionBellatrix:
		if v.Bellatrix == nil {
			return 0, errors.New("no bellatrix execution payload")
		}

		return v.Bellatrix.BlockNumber, nil
	case DataVersionCapella:
		if v.Capella == nil {
			return 0, errors.New("no capella execution payload")
		}

		return v.Capella.BlockNumber, nil
	case DataVersionDeneb:
		if v.Deneb == nil {
			return 0, errors.New("no deneb execution payload")
		}

		return v.Deneb.BlockNumber, nil
	case DataVersionElectra:
		if v.Electra == nil {
			return 0, errors.New("no electra execution payload")
		}

		return v.Electra.BlockNumber, nil
	case DataVersionFulu:
		if v.Fulu == nil {
			return 0, errors.New("no fulu execution payload")
		}

		return v.Fulu.BlockNumber, nil
	default:
		return 0, errors.New("unknown version")
	}
}

// GasLimit returns the gas limit of the execution payload.
func (v *VersionedExecutionPayload) GasLimit() (uint64, error) {
	switch v.Version {
	case DataVersionPhase0:
		return 0, errors.New("no execution payload in phase0")
	case DataVersionAltair:
		return 0, errors.New("no execution payload in altair")
	case DataVersionBellatrix:
		if v.Bellatrix == nil {
			return 0, errors.New("no bellatrix execution payload")
		}

		return v.Bellatrix.GasLimit, nil
	case DataVersionCapella:
		if v.Capella == nil {
			return 0, errors.New("no capella execution payload")
		}

		return v.Capella.GasLimit, nil
	case DataVersionDeneb:
		if v.Deneb == nil {
			return 0, errors.New("no deneb execution payload")
		}

		return v.Deneb.GasLimit, nil
	case DataVersionElectra:
		if v.Electra == nil {
			return 0, errors.New("no electra execution payload")
		}

		return v.Electra.GasLimit, nil
	case DataVersionFulu:
		if v.Fulu == nil {
			return 0, errors.New("no fulu execution payload")
		}

		return v.Fulu.GasLimit, nil
	default:
		return 0, errors.New("unknown version")
	}
}

// GasUsed returns the gas used of the execution payload.
func (v *VersionedExecutionPayload) GasUsed() (uint64, error) {
	switch v.Version {
	case DataVersionPhase0:
		return 0, errors.New("no execution payload in phase0")
	case DataVersionAltair:
		return 0, errors.New("no execution payload in altair")
	case DataVersionBellatrix:
		if v.Bellatrix == nil {
			return 0, errors.New("no bellatrix execution payload")
		}

		return v.Bellatrix.GasUsed, nil
	case DataVersionCapella:
		if v.Capella == nil {
			return 0, errors.New("no capella execution payload")
		}

		return v.Capella.GasUsed, nil
	case DataVersionDeneb:
		if v.Deneb == nil {
			return 0, errors.New("no deneb execution payload")
		}

		return v.Deneb.GasUsed, nil
	case DataVersionElectra:
		if v.Electra == nil {
			return 0, errors.New("no electra execution payload")
		}

		return v.Electra.GasUsed, nil
	case DataVersionFulu:
		if v.Fulu == nil {
			return 0, errors.New("no fulu execution payload")
		}

		return v.Fulu.GasUsed, nil
	default:
		return 0, errors.New("unknown version")
	}
}

// Timestamp returns the timestamp of the execution payload.
func (v *VersionedExecutionPayload) Timestamp() (uint64, error) {
	switch v.Version {
	case DataVersionPhase0:
		return 0, errors.New("no execution payload in phase0")
	case DataVersionAltair:
		return 0, errors.New("no execution payload in altair")
	case DataVersionBellatrix:
		if v.Bellatrix == nil {
			return 0, errors.New("no bellatrix execution payload")
		}

		return v.Bellatrix.Timestamp, nil
	case DataVersionCapella:
		if v.Capella == nil {
			return 0, errors.New("no capella execution payload")
		}

		return v.Capella.Timestamp, nil
	case DataVersionDeneb:
		if v.Deneb == nil {
			return 0, errors.New("no deneb execution payload")
		}

		return v.Deneb.Timestamp, nil
	case DataVersionElectra:
		if v.Electra == nil {
			return 0, errors.New("no electra execution payload")
		}

		return v.Electra.Timestamp, nil
	case DataVersionFulu:
		if v.Fulu == nil {
			return 0, errors.New("no fulu execution payload")
		}

		return v.Fulu.Timestamp, nil
	default:
		return 0, errors.New("unknown version")
	}
}

// ExtraData returns the extra data of the execution payload.
func (v *VersionedExecutionPayload) ExtraData() ([]byte, error) {
	switch v.Version {
	case DataVersionPhase0:
		return nil, errors.New("no execution payload in phase0")
	case DataVersionAltair:
		return nil, errors.New("no execution payload in altair")
	case DataVersionBellatrix:
		if v.Bellatrix == nil {
			return nil, errors.New("no bellatrix execution payload")
		}

		return v.Bellatrix.ExtraData, nil
	case DataVersionCapella:
		if v.Capella == nil {
			return nil, errors.New("no capella execution payload")
		}

		return v.Capella.ExtraData, nil
	case DataVersionDeneb:
		if v.Deneb == nil {
			return nil, errors.New("no deneb execution payload")
		}

		return v.Deneb.ExtraData, nil
	case DataVersionElectra:
		if v.Electra == nil {
			return nil, errors.New("no electra execution payload")
		}

		return v.Electra.ExtraData, nil
	case DataVersionFulu:
		if v.Fulu == nil {
			return nil, errors.New("no fulu execution payload")
		}

		return v.Fulu.ExtraData, nil
	default:
		return nil, errors.New("unknown version")
	}
}

// BaseFeePerGas returns the base fee per gas of the execution payload.
func (v *VersionedExecutionPayload) BaseFeePerGas() (*uint256.Int, error) {
	switch v.Version {
	case DataVersionPhase0:
		return nil, errors.New("no execution payload in phase0")
	case DataVersionAltair:
		return nil, errors.New("no execution payload in altair")
	case DataVersionBellatrix:
		if v.Bellatrix == nil {
			return nil, errors.New("no bellatrix execution payload")
		}

		return uint256.NewInt(0).SetBytes(v.Bellatrix.BaseFeePerGas[:]), nil
	case DataVersionCapella:
		if v.Capella == nil {
			return nil, errors.New("no capella execution payload")
		}

		return uint256.NewInt(0).SetBytes(v.Capella.BaseFeePerGas[:]), nil
	case DataVersionDeneb:
		if v.Deneb == nil {
			return nil, errors.New("no deneb execution payload")
		}

		return v.Deneb.BaseFeePerGas, nil
	case DataVersionElectra:
		if v.Electra == nil {
			return nil, errors.New("no electra execution payload")
		}

		return v.Electra.BaseFeePerGas, nil
	case DataVersionFulu:
		if v.Fulu == nil {
			return nil, errors.New("no fulu execution payload")
		}

		return v.Fulu.BaseFeePerGas, nil
	default:
		return nil, errors.New("unknown version")
	}
}

// BlockHash returns the block hash of the execution payload.
func (v *VersionedExecutionPayload) BlockHash() (phase0.Hash32, error) {
	switch v.Version {
	case DataVersionPhase0:
		return phase0.Hash32{}, errors.New("no execution payload in phase0")
	case DataVersionAltair:
		return phase0.Hash32{}, errors.New("no execution payload in altair")
	case DataVersionBellatrix:
		if v.Bellatrix == nil {
			return phase0.Hash32{}, errors.New("no bellatrix execution payload")
		}

		return v.Bellatrix.BlockHash, nil
	case DataVersionCapella:
		if v.Capella == nil {
			return phase0.Hash32{}, errors.New("no capella execution payload")
		}

		return v.Capella.BlockHash, nil
	case DataVersionDeneb:
		if v.Deneb == nil {
			return phase0.Hash32{}, errors.New("no deneb execution payload")
		}

		return v.Deneb.BlockHash, nil
	case DataVersionElectra:
		if v.Electra == nil {
			return phase0.Hash32{}, errors.New("no electra execution payload")
		}

		return v.Electra.BlockHash, nil
	case DataVersionFulu:
		if v.Fulu == nil {
			return phase0.Hash32{}, errors.New("no fulu execution payload")
		}

		return v.Fulu.BlockHash, nil
	default:
		return phase0.Hash32{}, errors.New("unknown version")
	}
}

// Transactions returns the transactions of the execution payload.
func (v *VersionedExecutionPayload) Transactions() ([]bellatrix.Transaction, error) {
	switch v.Version {
	case DataVersionPhase0:
		return nil, errors.New("no execution payload in phase0")
	case DataVersionAltair:
		return nil, errors.New("no execution payload in altair")
	case DataVersionBellatrix:
		if v.Bellatrix == nil {
			return nil, errors.New("no bellatrix execution payload")
		}

		return v.Bellatrix.Transactions, nil
	case DataVersionCapella:
		if v.Capella == nil {
			return nil, errors.New("no capella execution payload")
		}

		return v.Capella.Transactions, nil
	case DataVersionDeneb:
		if v.Deneb == nil {
			return nil, errors.New("no deneb execution payload")
		}

		return v.Deneb.Transactions, nil
	case DataVersionElectra:
		if v.Electra == nil {
			return nil, errors.New("no electra execution payload")
		}

		return v.Electra.Transactions, nil
	case DataVersionFulu:
		if v.Fulu == nil {
			return nil, errors.New("no fulu execution payload")
		}

		return v.Fulu.Transactions, nil
	default:
		return nil, errors.New("unknown version")
	}
}

// Withdrawals returns the withdrawals of the execution payload.
func (v *VersionedExecutionPayload) Withdrawals() ([]*capella.Withdrawal, error) {
	switch v.Version {
	case DataVersionPhase0:
		return nil, errors.New("no execution payload in phase0")
	case DataVersionAltair:
		return nil, errors.New("no execution payload in altair")
	case DataVersionBellatrix:
		return nil, errors.New("no withdrawals in bellatrix")
	case DataVersionCapella:
		if v.Capella == nil {
			return nil, errors.New("no capella execution payload")
		}

		return v.Capella.Withdrawals, nil
	case DataVersionDeneb:
		if v.Deneb == nil {
			return nil, errors.New("no deneb execution payload")
		}

		return v.Deneb.Withdrawals, nil
	case DataVersionElectra:
		if v.Electra == nil {
			return nil, errors.New("no electra execution payload")
		}

		return v.Electra.Withdrawals, nil
	case DataVersionFulu:
		if v.Fulu == nil {
			return nil, errors.New("no fulu execution payload")
		}

		return v.Fulu.Withdrawals, nil
	default:
		return nil, errors.New("unknown version")
	}
}

// BlobGasUsed returns the blob gas used of the execution payload.
func (v *VersionedExecutionPayload) BlobGasUsed() (uint64, error) {
	switch v.Version {
	case DataVersionPhase0:
		return 0, errors.New("no execution payload in phase0")
	case DataVersionAltair:
		return 0, errors.New("no execution payload in altair")
	case DataVersionBellatrix:
		return 0, errors.New("no blob gas used in bellatrix")
	case DataVersionCapella:
		return 0, errors.New("no blob gas used in capella")
	case DataVersionDeneb:
		if v.Deneb == nil {
			return 0, errors.New("no deneb execution payload")
		}

		return v.Deneb.BlobGasUsed, nil
	case DataVersionElectra:
		if v.Electra == nil {
			return 0, errors.New("no electra execution payload")
		}

		return v.Electra.BlobGasUsed, nil
	case DataVersionFulu:
		if v.Fulu == nil {
			return 0, errors.New("no fulu execution payload")
		}

		return v.Fulu.BlobGasUsed, nil
	default:
		return 0, errors.New("unknown version")
	}
}

// ExcessBlobGas returns the excess blob gas of the execution payload.
func (v *VersionedExecutionPayload) ExcessBlobGas() (uint64, error) {
	switch v.Version {
	case DataVersionPhase0:
		return 0, errors.New("no execution payload in phase0")
	case DataVersionAltair:
		return 0, errors.New("no execution payload in altair")
	case DataVersionBellatrix:
		return 0, errors.New("no excess blob gas in bellatrix")
	case DataVersionCapella:
		return 0, errors.New("no excess blob gas in capella")
	case DataVersionDeneb:
		if v.Deneb == nil {
			return 0, errors.New("no deneb execution payload")
		}

		return v.Deneb.ExcessBlobGas, nil
	case DataVersionElectra:
		if v.Electra == nil {
			return 0, errors.New("no electra execution payload")
		}

		return v.Electra.ExcessBlobGas, nil
	case DataVersionFulu:
		if v.Fulu == nil {
			return 0, errors.New("no fulu execution payload")
		}

		return v.Fulu.ExcessBlobGas, nil
	default:
		return 0, errors.New("unknown version")
	}
}

// String returns a string version of the structure.
func (v *VersionedExecutionPayload) String() string {
	switch v.Version {
	case DataVersionPhase0:
		return "phase0"
	case DataVersionAltair:
		return "altair"
	case DataVersionBellatrix:
		if v.Bellatrix == nil {
			return ""
		}

		return v.Bellatrix.String()
	case DataVersionCapella:
		if v.Capella == nil {
			return ""
		}

		return v.Capella.String()
	case DataVersionDeneb:
		if v.Deneb == nil {
			return ""
		}

		return v.Deneb.String()
	case DataVersionElectra:
		if v.Electra == nil {
			return ""
		}

		return v.Electra.String()
	case DataVersionFulu:
		if v.Fulu == nil {
			return ""
		}

		return v.Fulu.String()
	default:
		return "unknown version"
	}
}<|MERGE_RESOLUTION|>--- conflicted
+++ resolved
@@ -30,11 +30,8 @@
 	Capella   *capella.ExecutionPayload
 	Deneb     *deneb.ExecutionPayload
 	Electra   *deneb.ExecutionPayload
-<<<<<<< HEAD
+	Fulu      *deneb.ExecutionPayload
 	EIP7805   *deneb.ExecutionPayload
-=======
-	Fulu      *deneb.ExecutionPayload
->>>>>>> 3ff07315
 }
 
 // IsEmpty returns true if there is no block.
