--- conflicted
+++ resolved
@@ -36,17 +36,13 @@
 	Capella   *capella.BeaconState
 	Deneb     *deneb.BeaconState
 	Electra   *electra.BeaconState
-<<<<<<< HEAD
-	Fulu      *electra.BeaconState
-	Eip7805   *electra.BeaconState
-=======
 	Fulu      *fulu.BeaconState
->>>>>>> 3ff07315
+	EIP7805   *electra.BeaconState
 }
 
 // IsEmpty returns true if there is no block.
 func (v *VersionedBeaconState) IsEmpty() bool {
-	return v.Phase0 == nil && v.Altair == nil && v.Bellatrix == nil && v.Capella == nil && v.Deneb == nil && v.Electra == nil && v.Eip7805 == nil
+	return v.Phase0 == nil && v.Altair == nil && v.Bellatrix == nil && v.Capella == nil && v.Deneb == nil && v.Electra == nil && v.EIP7805 == nil
 }
 
 // Slot returns the slot of the state.
@@ -94,15 +90,12 @@
 		}
 
 		return v.Fulu.Slot, nil
-<<<<<<< HEAD
-	case DataVersionEip7805:
-		if v.Eip7805 == nil {
+	case DataVersionEip7805:
+		if v.EIP7805 == nil {
 			return 0, errors.New("no EIP7805 state")
 		}
 
-		return v.Eip7805.Slot, nil
-=======
->>>>>>> 3ff07315
+		return v.EIP7805.Slot, nil
 	default:
 		return 0, errors.New("unknown version")
 	}
@@ -137,15 +130,12 @@
 		}
 
 		return v.Fulu.NextWithdrawalValidatorIndex, nil
-<<<<<<< HEAD
-	case DataVersionEip7805:
-		if v.Eip7805 == nil {
+	case DataVersionEip7805:
+		if v.EIP7805 == nil {
 			return 0, errors.New("no EIP7805 state")
 		}
 
-		return v.Eip7805.NextWithdrawalValidatorIndex, nil
-=======
->>>>>>> 3ff07315
+		return v.EIP7805.NextWithdrawalValidatorIndex, nil
 	default:
 		return 0, errors.New("unknown version")
 	}
@@ -196,15 +186,12 @@
 		}
 
 		return v.Fulu.Validators, nil
-<<<<<<< HEAD
-	case DataVersionEip7805:
-		if v.Eip7805 == nil {
+	case DataVersionEip7805:
+		if v.EIP7805 == nil {
 			return nil, errors.New("no EIP7805 state")
 		}
 
-		return v.Eip7805.Validators, nil
-=======
->>>>>>> 3ff07315
+		return v.EIP7805.Validators, nil
 	default:
 		return nil, errors.New("unknown version")
 	}
@@ -255,15 +242,12 @@
 		}
 
 		return v.Fulu.Balances, nil
-<<<<<<< HEAD
-	case DataVersionEip7805:
-		if v.Eip7805 == nil {
+	case DataVersionEip7805:
+		if v.EIP7805 == nil {
 			return nil, errors.New("no EIP7805 state")
 		}
 
-		return v.Eip7805.Balances, nil
-=======
->>>>>>> 3ff07315
+		return v.EIP7805.Balances, nil
 	default:
 		return nil, errors.New("unknown version")
 	}
@@ -286,15 +270,12 @@
 		}
 
 		return v.Fulu.DepositRequestsStartIndex, nil
-<<<<<<< HEAD
-	case DataVersionEip7805:
-		if v.Eip7805 == nil {
+	case DataVersionEip7805:
+		if v.EIP7805 == nil {
 			return 0, errors.New("no EIP7805 state")
 		}
 
-		return v.Eip7805.DepositRequestsStartIndex, nil
-=======
->>>>>>> 3ff07315
+		return v.EIP7805.DepositRequestsStartIndex, nil
 	default:
 		return 0, errors.New("unknown version")
 	}
@@ -317,15 +298,12 @@
 		}
 
 		return v.Fulu.DepositBalanceToConsume, nil
-<<<<<<< HEAD
-	case DataVersionEip7805:
-		if v.Eip7805 == nil {
+	case DataVersionEip7805:
+		if v.EIP7805 == nil {
 			return 0, errors.New("no EIP7805 state")
 		}
 
-		return v.Eip7805.DepositBalanceToConsume, nil
-=======
->>>>>>> 3ff07315
+		return v.EIP7805.DepositBalanceToConsume, nil
 	default:
 		return 0, errors.New("unknown version")
 	}
@@ -348,15 +326,12 @@
 		}
 
 		return v.Fulu.ExitBalanceToConsume, nil
-<<<<<<< HEAD
-	case DataVersionEip7805:
-		if v.Eip7805 == nil {
+	case DataVersionEip7805:
+		if v.EIP7805 == nil {
 			return 0, errors.New("no EIP7805 state")
 		}
 
-		return v.Eip7805.ExitBalanceToConsume, nil
-=======
->>>>>>> 3ff07315
+		return v.EIP7805.ExitBalanceToConsume, nil
 	default:
 		return 0, errors.New("unknown version")
 	}
@@ -379,15 +354,12 @@
 		}
 
 		return v.Fulu.EarliestExitEpoch, nil
-<<<<<<< HEAD
-	case DataVersionEip7805:
-		if v.Eip7805 == nil {
+	case DataVersionEip7805:
+		if v.EIP7805 == nil {
 			return 0, errors.New("no EIP7805 state")
 		}
 
-		return v.Eip7805.EarliestExitEpoch, nil
-=======
->>>>>>> 3ff07315
+		return v.EIP7805.EarliestExitEpoch, nil
 	default:
 		return 0, errors.New("unknown version")
 	}
@@ -410,15 +382,12 @@
 		}
 
 		return v.Fulu.ConsolidationBalanceToConsume, nil
-<<<<<<< HEAD
-	case DataVersionEip7805:
-		if v.Eip7805 == nil {
+	case DataVersionEip7805:
+		if v.EIP7805 == nil {
 			return 0, errors.New("no EIP7805 state")
 		}
 
-		return v.Eip7805.ConsolidationBalanceToConsume, nil
-=======
->>>>>>> 3ff07315
+		return v.EIP7805.ConsolidationBalanceToConsume, nil
 	default:
 		return 0, errors.New("unknown version")
 	}
@@ -441,15 +410,12 @@
 		}
 
 		return v.Fulu.EarliestConsolidationEpoch, nil
-<<<<<<< HEAD
-	case DataVersionEip7805:
-		if v.Eip7805 == nil {
+	case DataVersionEip7805:
+		if v.EIP7805 == nil {
 			return 0, errors.New("no EIP7805 state")
 		}
 
-		return v.Eip7805.EarliestConsolidationEpoch, nil
-=======
->>>>>>> 3ff07315
+		return v.EIP7805.EarliestConsolidationEpoch, nil
 	default:
 		return 0, errors.New("unknown version")
 	}
@@ -472,15 +438,12 @@
 		}
 
 		return v.Fulu.PendingDeposits, nil
-<<<<<<< HEAD
-	case DataVersionEip7805:
-		if v.Eip7805 == nil {
+	case DataVersionEip7805:
+		if v.EIP7805 == nil {
 			return nil, errors.New("no EIP7805 state")
 		}
 
-		return v.Eip7805.PendingDeposits, nil
-=======
->>>>>>> 3ff07315
+		return v.EIP7805.PendingDeposits, nil
 	default:
 		return nil, errors.New("unknown version")
 	}
@@ -503,15 +466,12 @@
 		}
 
 		return v.Fulu.PendingPartialWithdrawals, nil
-<<<<<<< HEAD
-	case DataVersionEip7805:
-		if v.Eip7805 == nil {
+	case DataVersionEip7805:
+		if v.EIP7805 == nil {
 			return nil, errors.New("no EIP7805 state")
 		}
 
-		return v.Eip7805.PendingPartialWithdrawals, nil
-=======
->>>>>>> 3ff07315
+		return v.EIP7805.PendingPartialWithdrawals, nil
 	default:
 		return nil, errors.New("unknown version")
 	}
@@ -534,15 +494,12 @@
 		}
 
 		return v.Fulu.PendingConsolidations, nil
-<<<<<<< HEAD
-	case DataVersionEip7805:
-		if v.Eip7805 == nil {
+	case DataVersionEip7805:
+		if v.EIP7805 == nil {
 			return nil, errors.New("no EIP7805 state")
 		}
 
-		return v.Eip7805.PendingConsolidations, nil
-=======
->>>>>>> 3ff07315
+		return v.EIP7805.PendingConsolidations, nil
 	default:
 		return nil, errors.New("unknown version")
 	}
@@ -948,15 +905,12 @@
 		}
 
 		return v.Fulu.String()
-<<<<<<< HEAD
-	case DataVersionEip7805:
-		if v.Eip7805 == nil {
+	case DataVersionEip7805:
+		if v.EIP7805 == nil {
 			return ""
 		}
 
-		return v.Eip7805.String()
-=======
->>>>>>> 3ff07315
+		return v.EIP7805.String()
 	default:
 		return "unknown version"
 	}
