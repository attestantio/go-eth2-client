// Copyright © 2021 - 2024 Attestant Limited.
// Licensed under the Apache License, Version 2.0 (the "License");
// you may not use this file except in compliance with the License.
// You may obtain a copy of the License at
//
//     http://www.apache.org/licenses/LICENSE-2.0
//
// Unless required by applicable law or agreed to in writing, software
// distributed under the License is distributed on an "AS IS" BASIS,
// WITHOUT WARRANTIES OR CONDITIONS OF ANY KIND, either express or implied.
// See the License for the specific language governing permissions and
// limitations under the License.

package spec

import (
	"errors"

	"github.com/attestantio/go-eth2-client/spec/altair"
	"github.com/attestantio/go-eth2-client/spec/bellatrix"
	"github.com/attestantio/go-eth2-client/spec/capella"
	"github.com/attestantio/go-eth2-client/spec/deneb"
	"github.com/attestantio/go-eth2-client/spec/electra"
	"github.com/attestantio/go-eth2-client/spec/phase0"
)

// VersionedBeaconState contains a versioned beacon state.
type VersionedBeaconState struct {
	Version   DataVersion
	Phase0    *phase0.BeaconState
	Altair    *altair.BeaconState
	Bellatrix *bellatrix.BeaconState
	Capella   *capella.BeaconState
	Deneb     *deneb.BeaconState
	Electra   *electra.BeaconState
}

// IsEmpty returns true if there is no block.
func (v *VersionedBeaconState) IsEmpty() bool {
	return v.Phase0 == nil && v.Altair == nil && v.Bellatrix == nil && v.Capella == nil && v.Deneb == nil && v.Electra == nil
}

// Slot returns the slot of the state.
func (v *VersionedBeaconState) Slot() (phase0.Slot, error) {
	switch v.Version {
	case DataVersionPhase0:
		if v.Phase0 == nil {
			return 0, errors.New("no Phase0 state")
		}

		return v.Phase0.Slot, nil
	case DataVersionAltair:
		if v.Altair == nil {
			return 0, errors.New("no Altair state")
		}

		return v.Altair.Slot, nil
	case DataVersionBellatrix:
		if v.Bellatrix == nil {
			return 0, errors.New("no Bellatrix state")
		}

		return v.Bellatrix.Slot, nil
	case DataVersionCapella:
		if v.Capella == nil {
			return 0, errors.New("no Capella state")
		}

		return v.Capella.Slot, nil
	case DataVersionDeneb:
		if v.Deneb == nil {
			return 0, errors.New("no Deneb state")
		}

		return v.Deneb.Slot, nil
	case DataVersionElectra:
		if v.Electra == nil {
			return 0, errors.New("no Electra state")
		}

		return v.Electra.Slot, nil
	default:
		return 0, errors.New("unknown version")
	}
}

// NextWithdrawalValidatorIndex returns the next withdrawal validator index of the state.
func (v *VersionedBeaconState) NextWithdrawalValidatorIndex() (phase0.ValidatorIndex, error) {
	switch v.Version {
	case DataVersionPhase0, DataVersionAltair, DataVersionBellatrix:
		return 0, errors.New("state does not provide next withdrawal validator index")
	case DataVersionCapella:
		if v.Capella == nil {
			return 0, errors.New("no Capella state")
		}

		return v.Capella.NextWithdrawalValidatorIndex, nil
	case DataVersionDeneb:
		if v.Deneb == nil {
			return 0, errors.New("no Deneb state")
		}

		return v.Deneb.NextWithdrawalValidatorIndex, nil
	case DataVersionElectra:
		if v.Electra == nil {
			return 0, errors.New("no Electra state")
		}

		return v.Electra.NextWithdrawalValidatorIndex, nil
	default:
		return 0, errors.New("unknown version")
	}
}

// Validators returns the validators of the state.
func (v *VersionedBeaconState) Validators() ([]*phase0.Validator, error) {
	switch v.Version {
	case DataVersionPhase0:
		if v.Phase0 == nil {
			return nil, errors.New("no Phase0 state")
		}

		return v.Phase0.Validators, nil
	case DataVersionAltair:
		if v.Altair == nil {
			return nil, errors.New("no Altair state")
		}

		return v.Altair.Validators, nil
	case DataVersionBellatrix:
		if v.Bellatrix == nil {
			return nil, errors.New("no Bellatrix state")
		}

		return v.Bellatrix.Validators, nil
	case DataVersionCapella:
		if v.Capella == nil {
			return nil, errors.New("no Capella state")
		}

		return v.Capella.Validators, nil
	case DataVersionDeneb:
		if v.Deneb == nil {
			return nil, errors.New("no Deneb state")
		}

		return v.Deneb.Validators, nil
	case DataVersionElectra:
		if v.Electra == nil {
			return nil, errors.New("no Electra state")
		}

		return v.Electra.Validators, nil
	default:
		return nil, errors.New("unknown version")
	}
}

// ValidatorBalances returns the validator balances of the state.
func (v *VersionedBeaconState) ValidatorBalances() ([]phase0.Gwei, error) {
	switch v.Version {
	case DataVersionPhase0:
		if v.Phase0 == nil {
			return nil, errors.New("no Phase0 state")
		}

		return v.Phase0.Balances, nil
	case DataVersionAltair:
		if v.Altair == nil {
			return nil, errors.New("no Altair state")
		}

		return v.Altair.Balances, nil
	case DataVersionBellatrix:
		if v.Bellatrix == nil {
			return nil, errors.New("no Bellatrix state")
		}

		return v.Bellatrix.Balances, nil
	case DataVersionCapella:
		if v.Capella == nil {
			return nil, errors.New("no Capella state")
		}

		return v.Capella.Balances, nil
	case DataVersionDeneb:
		if v.Deneb == nil {
			return nil, errors.New("no Deneb state")
		}

		return v.Deneb.Balances, nil
	case DataVersionElectra:
		if v.Electra == nil {
			return nil, errors.New("no Electra state")
		}

		return v.Electra.Balances, nil
	default:
		return nil, errors.New("unknown version")
	}
}

// DepositReceiptsStartIndex returns the deposit requests start index of the state.
func (v *VersionedBeaconState) DepositRequestsStartIndex() (uint64, error) {
	switch v.Version {
	case DataVersionPhase0, DataVersionAltair, DataVersionBellatrix, DataVersionCapella, DataVersionDeneb:
		return 0, errors.New("state does not provide deposit requests start index")
	case DataVersionElectra:
		if v.Electra == nil {
			return 0, errors.New("no Electra state")
		}

		return v.Electra.DepositRequestsStartIndex, nil
	default:
		return 0, errors.New("unknown version")
	}
}

// DepositBalanceToConsume returns the deposit balance to consume of the state.
func (v *VersionedBeaconState) DepositBalanceToConsume() (phase0.Gwei, error) {
	switch v.Version {
	case DataVersionPhase0, DataVersionAltair, DataVersionBellatrix, DataVersionCapella, DataVersionDeneb:
		return 0, errors.New("state does not provide deposit balance to consume")
	case DataVersionElectra:
		if v.Electra == nil {
			return 0, errors.New("no Electra state")
		}

		return v.Electra.DepositBalanceToConsume, nil
	default:
		return 0, errors.New("unknown version")
	}
}

// ExitBalanceToConsume returns the deposit balance to consume of the state.
func (v *VersionedBeaconState) ExitBalanceToConsume() (phase0.Gwei, error) {
	switch v.Version {
	case DataVersionPhase0, DataVersionAltair, DataVersionBellatrix, DataVersionCapella, DataVersionDeneb:
		return 0, errors.New("state does not provide exit balance to consume")
	case DataVersionElectra:
		if v.Electra == nil {
			return 0, errors.New("no Electra state")
		}

		return v.Electra.ExitBalanceToConsume, nil
	default:
		return 0, errors.New("unknown version")
	}
}

// EarliestExitEpoch returns the earliest exit epoch of the state.
func (v *VersionedBeaconState) EarliestExitEpoch() (phase0.Epoch, error) {
	switch v.Version {
	case DataVersionPhase0, DataVersionAltair, DataVersionBellatrix, DataVersionCapella, DataVersionDeneb:
		return 0, errors.New("state does not provide earliest exit epoch")
	case DataVersionElectra:
		if v.Electra == nil {
			return 0, errors.New("no Electra state")
		}

		return v.Electra.EarliestExitEpoch, nil
	default:
		return 0, errors.New("unknown version")
	}
}

// ConsolidationBalanceToConsume returns the consolidation balance to consume of the state.
func (v *VersionedBeaconState) ConsolidationBalanceToConsume() (phase0.Gwei, error) {
	switch v.Version {
	case DataVersionPhase0, DataVersionAltair, DataVersionBellatrix, DataVersionCapella, DataVersionDeneb:
		return 0, errors.New("state does not provide consolidation balance to consume")
	case DataVersionElectra:
		if v.Electra == nil {
			return 0, errors.New("no Electra state")
		}

		return v.Electra.ConsolidationBalanceToConsume, nil
	default:
		return 0, errors.New("unknown version")
	}
}

// EarliestConsolidationEpoch returns the earliest consolidation epoch of the state.
func (v *VersionedBeaconState) EarliestConsolidationEpoch() (phase0.Epoch, error) {
	switch v.Version {
	case DataVersionPhase0, DataVersionAltair, DataVersionBellatrix, DataVersionCapella, DataVersionDeneb:
		return 0, errors.New("state does not provide earliest consolidation epoch")
	case DataVersionElectra:
		if v.Electra == nil {
			return 0, errors.New("no Electra state")
		}

		return v.Electra.EarliestConsolidationEpoch, nil
	default:
		return 0, errors.New("unknown version")
	}
}

<<<<<<< HEAD
// PendingBalanceDeposits returns the pending balance deposits of the state.
func (v *VersionedBeaconState) PendingBalanceDeposits() ([]*electra.PendingBalanceDeposit, error) {
	switch v.Version {
	case DataVersionPhase0, DataVersionAltair, DataVersionBellatrix, DataVersionCapella, DataVersionDeneb:
		return nil, errors.New("state does not provide pending balance deposits")
=======
// PendingDeposits returns the pending deposits of the state.
func (v *VersionedBeaconState) PendingDeposits() ([]*electra.PendingDeposit, error) {
	switch v.Version {
	case DataVersionPhase0, DataVersionAltair, DataVersionBellatrix, DataVersionCapella, DataVersionDeneb:
		return nil, errors.New("state does not provide pending deposits")
>>>>>>> 3985c395
	case DataVersionElectra:
		if v.Electra == nil {
			return nil, errors.New("no Electra state")
		}

<<<<<<< HEAD
		return v.Electra.PendingBalanceDeposits, nil
=======
		return v.Electra.PendingDeposits, nil
>>>>>>> 3985c395
	default:
		return nil, errors.New("unknown version")
	}
}

// PendingPartialWithdrawals returns the pending partial withdrawals of the state.
func (v *VersionedBeaconState) PendingPartialWithdrawals() ([]*electra.PendingPartialWithdrawal, error) {
	switch v.Version {
	case DataVersionPhase0, DataVersionAltair, DataVersionBellatrix, DataVersionCapella, DataVersionDeneb:
		return nil, errors.New("state does not provide pending partial withdrawals")
	case DataVersionElectra:
		if v.Electra == nil {
			return nil, errors.New("no Electra state")
		}

		return v.Electra.PendingPartialWithdrawals, nil
	default:
		return nil, errors.New("unknown version")
	}
}

// PendingConsolidations returns the pending consolidations of the state.
func (v *VersionedBeaconState) PendingConsolidations() ([]*electra.PendingConsolidation, error) {
	switch v.Version {
	case DataVersionPhase0, DataVersionAltair, DataVersionBellatrix, DataVersionCapella, DataVersionDeneb:
		return nil, errors.New("state does not provide pending consolidations")
	case DataVersionElectra:
		if v.Electra == nil {
			return nil, errors.New("no Electra state")
		}

		return v.Electra.PendingConsolidations, nil
	default:
		return nil, errors.New("unknown version")
	}
}

// String returns a string version of the structure.
func (v *VersionedBeaconState) String() string {
	switch v.Version {
	case DataVersionPhase0:
		if v.Phase0 == nil {
			return ""
		}

		return v.Phase0.String()
	case DataVersionAltair:
		if v.Altair == nil {
			return ""
		}

		return v.Altair.String()
	case DataVersionBellatrix:
		if v.Bellatrix == nil {
			return ""
		}

		return v.Bellatrix.String()
	case DataVersionCapella:
		if v.Capella == nil {
			return ""
		}

		return v.Capella.String()
	case DataVersionDeneb:
		if v.Deneb == nil {
			return ""
		}

		return v.Deneb.String()
	case DataVersionElectra:
		if v.Electra == nil {
			return ""
		}

		return v.Electra.String()
	default:
		return "unknown version"
	}
}<|MERGE_RESOLUTION|>--- conflicted
+++ resolved
@@ -296,29 +296,17 @@
 	}
 }
 
-<<<<<<< HEAD
-// PendingBalanceDeposits returns the pending balance deposits of the state.
-func (v *VersionedBeaconState) PendingBalanceDeposits() ([]*electra.PendingBalanceDeposit, error) {
-	switch v.Version {
-	case DataVersionPhase0, DataVersionAltair, DataVersionBellatrix, DataVersionCapella, DataVersionDeneb:
-		return nil, errors.New("state does not provide pending balance deposits")
-=======
 // PendingDeposits returns the pending deposits of the state.
 func (v *VersionedBeaconState) PendingDeposits() ([]*electra.PendingDeposit, error) {
 	switch v.Version {
 	case DataVersionPhase0, DataVersionAltair, DataVersionBellatrix, DataVersionCapella, DataVersionDeneb:
 		return nil, errors.New("state does not provide pending deposits")
->>>>>>> 3985c395
-	case DataVersionElectra:
-		if v.Electra == nil {
-			return nil, errors.New("no Electra state")
-		}
-
-<<<<<<< HEAD
-		return v.Electra.PendingBalanceDeposits, nil
-=======
+	case DataVersionElectra:
+		if v.Electra == nil {
+			return nil, errors.New("no Electra state")
+		}
+
 		return v.Electra.PendingDeposits, nil
->>>>>>> 3985c395
 	default:
 		return nil, errors.New("unknown version")
 	}
