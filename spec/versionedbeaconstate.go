// Copyright © 2021 - 2024 Attestant Limited.
// Licensed under the Apache License, Version 2.0 (the "License");
// you may not use this file except in compliance with the License.
// You may obtain a copy of the License at
//
//     http://www.apache.org/licenses/LICENSE-2.0
//
// Unless required by applicable law or agreed to in writing, software
// distributed under the License is distributed on an "AS IS" BASIS,
// WITHOUT WARRANTIES OR CONDITIONS OF ANY KIND, either express or implied.
// See the License for the specific language governing permissions and
// limitations under the License.

package spec

import (
	"errors"

	"github.com/attestantio/go-eth2-client/spec/altair"
	"github.com/attestantio/go-eth2-client/spec/bellatrix"
	"github.com/attestantio/go-eth2-client/spec/capella"
	"github.com/attestantio/go-eth2-client/spec/deneb"
	"github.com/attestantio/go-eth2-client/spec/electra"
	"github.com/attestantio/go-eth2-client/spec/phase0"
)

// VersionedBeaconState contains a versioned beacon state.
type VersionedBeaconState struct {
	Version   DataVersion
	Phase0    *phase0.BeaconState
	Altair    *altair.BeaconState
	Bellatrix *bellatrix.BeaconState
	Capella   *capella.BeaconState
	Deneb     *deneb.BeaconState
	Electra   *electra.BeaconState
<<<<<<< HEAD
	Eip7805   *electra.BeaconState
=======
	Fulu      *electra.BeaconState
>>>>>>> 1d7c6ee3
}

// IsEmpty returns true if there is no block.
func (v *VersionedBeaconState) IsEmpty() bool {
	return v.Phase0 == nil && v.Altair == nil && v.Bellatrix == nil && v.Capella == nil && v.Deneb == nil && v.Electra == nil && v.Eip7805 == nil
}

// Slot returns the slot of the state.
func (v *VersionedBeaconState) Slot() (phase0.Slot, error) {
	switch v.Version {
	case DataVersionPhase0:
		if v.Phase0 == nil {
			return 0, errors.New("no Phase0 state")
		}

		return v.Phase0.Slot, nil
	case DataVersionAltair:
		if v.Altair == nil {
			return 0, errors.New("no Altair state")
		}

		return v.Altair.Slot, nil
	case DataVersionBellatrix:
		if v.Bellatrix == nil {
			return 0, errors.New("no Bellatrix state")
		}

		return v.Bellatrix.Slot, nil
	case DataVersionCapella:
		if v.Capella == nil {
			return 0, errors.New("no Capella state")
		}

		return v.Capella.Slot, nil
	case DataVersionDeneb:
		if v.Deneb == nil {
			return 0, errors.New("no Deneb state")
		}

		return v.Deneb.Slot, nil
	case DataVersionElectra:
		if v.Electra == nil {
			return 0, errors.New("no Electra state")
		}

		return v.Electra.Slot, nil
<<<<<<< HEAD
	case DataVersionEip7805:
		if v.Eip7805 == nil {
			return 0, errors.New("no EIP7805 state")
		}

		return v.Eip7805.Slot, nil
=======
	case DataVersionFulu:
		if v.Fulu == nil {
			return 0, errors.New("no Fulu state")
		}

		return v.Fulu.Slot, nil
>>>>>>> 1d7c6ee3
	default:
		return 0, errors.New("unknown version")
	}
}

// NextWithdrawalValidatorIndex returns the next withdrawal validator index of the state.
func (v *VersionedBeaconState) NextWithdrawalValidatorIndex() (phase0.ValidatorIndex, error) {
	switch v.Version {
	case DataVersionPhase0, DataVersionAltair, DataVersionBellatrix:
		return 0, errors.New("state does not provide next withdrawal validator index")
	case DataVersionCapella:
		if v.Capella == nil {
			return 0, errors.New("no Capella state")
		}

		return v.Capella.NextWithdrawalValidatorIndex, nil
	case DataVersionDeneb:
		if v.Deneb == nil {
			return 0, errors.New("no Deneb state")
		}

		return v.Deneb.NextWithdrawalValidatorIndex, nil
	case DataVersionElectra:
		if v.Electra == nil {
			return 0, errors.New("no Electra state")
		}

		return v.Electra.NextWithdrawalValidatorIndex, nil
<<<<<<< HEAD
	case DataVersionEip7805:
		if v.Eip7805 == nil {
			return 0, errors.New("no EIP7805 state")
		}

		return v.Eip7805.NextWithdrawalValidatorIndex, nil
=======
	case DataVersionFulu:
		if v.Fulu == nil {
			return 0, errors.New("no Fulu state")
		}

		return v.Fulu.NextWithdrawalValidatorIndex, nil
>>>>>>> 1d7c6ee3
	default:
		return 0, errors.New("unknown version")
	}
}

// Validators returns the validators of the state.
func (v *VersionedBeaconState) Validators() ([]*phase0.Validator, error) {
	switch v.Version {
	case DataVersionPhase0:
		if v.Phase0 == nil {
			return nil, errors.New("no Phase0 state")
		}

		return v.Phase0.Validators, nil
	case DataVersionAltair:
		if v.Altair == nil {
			return nil, errors.New("no Altair state")
		}

		return v.Altair.Validators, nil
	case DataVersionBellatrix:
		if v.Bellatrix == nil {
			return nil, errors.New("no Bellatrix state")
		}

		return v.Bellatrix.Validators, nil
	case DataVersionCapella:
		if v.Capella == nil {
			return nil, errors.New("no Capella state")
		}

		return v.Capella.Validators, nil
	case DataVersionDeneb:
		if v.Deneb == nil {
			return nil, errors.New("no Deneb state")
		}

		return v.Deneb.Validators, nil
	case DataVersionElectra:
		if v.Electra == nil {
			return nil, errors.New("no Electra state")
		}

		return v.Electra.Validators, nil
<<<<<<< HEAD
	case DataVersionEip7805:
		if v.Eip7805 == nil {
			return nil, errors.New("no EIP7805 state")
		}

		return v.Eip7805.Validators, nil
=======
	case DataVersionFulu:
		if v.Fulu == nil {
			return nil, errors.New("no Fulu state")
		}

		return v.Fulu.Validators, nil
>>>>>>> 1d7c6ee3
	default:
		return nil, errors.New("unknown version")
	}
}

// ValidatorBalances returns the validator balances of the state.
func (v *VersionedBeaconState) ValidatorBalances() ([]phase0.Gwei, error) {
	switch v.Version {
	case DataVersionPhase0:
		if v.Phase0 == nil {
			return nil, errors.New("no Phase0 state")
		}

		return v.Phase0.Balances, nil
	case DataVersionAltair:
		if v.Altair == nil {
			return nil, errors.New("no Altair state")
		}

		return v.Altair.Balances, nil
	case DataVersionBellatrix:
		if v.Bellatrix == nil {
			return nil, errors.New("no Bellatrix state")
		}

		return v.Bellatrix.Balances, nil
	case DataVersionCapella:
		if v.Capella == nil {
			return nil, errors.New("no Capella state")
		}

		return v.Capella.Balances, nil
	case DataVersionDeneb:
		if v.Deneb == nil {
			return nil, errors.New("no Deneb state")
		}

		return v.Deneb.Balances, nil
	case DataVersionElectra:
		if v.Electra == nil {
			return nil, errors.New("no Electra state")
		}

		return v.Electra.Balances, nil
<<<<<<< HEAD
	case DataVersionEip7805:
		if v.Eip7805 == nil {
			return nil, errors.New("no EIP7805 state")
		}

		return v.Eip7805.Balances, nil
=======
	case DataVersionFulu:
		if v.Fulu == nil {
			return nil, errors.New("no Fulu state")
		}

		return v.Fulu.Balances, nil
>>>>>>> 1d7c6ee3
	default:
		return nil, errors.New("unknown version")
	}
}

// DepositReceiptsStartIndex returns the deposit requests start index of the state.
func (v *VersionedBeaconState) DepositRequestsStartIndex() (uint64, error) {
	switch v.Version {
	case DataVersionPhase0, DataVersionAltair, DataVersionBellatrix, DataVersionCapella, DataVersionDeneb:
		return 0, errors.New("state does not provide deposit requests start index")
	case DataVersionElectra:
		if v.Electra == nil {
			return 0, errors.New("no Electra state")
		}

		return v.Electra.DepositRequestsStartIndex, nil
<<<<<<< HEAD
	case DataVersionEip7805:
		if v.Eip7805 == nil {
			return 0, errors.New("no EIP7805 state")
		}

		return v.Eip7805.DepositRequestsStartIndex, nil
=======
	case DataVersionFulu:
		if v.Fulu == nil {
			return 0, errors.New("no Fulu state")
		}

		return v.Fulu.DepositRequestsStartIndex, nil
>>>>>>> 1d7c6ee3
	default:
		return 0, errors.New("unknown version")
	}
}

// DepositBalanceToConsume returns the deposit balance to consume of the state.
func (v *VersionedBeaconState) DepositBalanceToConsume() (phase0.Gwei, error) {
	switch v.Version {
	case DataVersionPhase0, DataVersionAltair, DataVersionBellatrix, DataVersionCapella, DataVersionDeneb:
		return 0, errors.New("state does not provide deposit balance to consume")
	case DataVersionElectra:
		if v.Electra == nil {
			return 0, errors.New("no Electra state")
		}

		return v.Electra.DepositBalanceToConsume, nil
<<<<<<< HEAD
	case DataVersionEip7805:
		if v.Eip7805 == nil {
			return 0, errors.New("no EIP7805 state")
		}

		return v.Eip7805.DepositBalanceToConsume, nil
=======
	case DataVersionFulu:
		if v.Fulu == nil {
			return 0, errors.New("no Fulu state")
		}

		return v.Fulu.DepositBalanceToConsume, nil
>>>>>>> 1d7c6ee3
	default:
		return 0, errors.New("unknown version")
	}
}

// ExitBalanceToConsume returns the deposit balance to consume of the state.
func (v *VersionedBeaconState) ExitBalanceToConsume() (phase0.Gwei, error) {
	switch v.Version {
	case DataVersionPhase0, DataVersionAltair, DataVersionBellatrix, DataVersionCapella, DataVersionDeneb:
		return 0, errors.New("state does not provide exit balance to consume")
	case DataVersionElectra:
		if v.Electra == nil {
			return 0, errors.New("no Electra state")
		}

		return v.Electra.ExitBalanceToConsume, nil
<<<<<<< HEAD
	case DataVersionEip7805:
		if v.Eip7805 == nil {
			return 0, errors.New("no EIP7805 state")
		}

		return v.Eip7805.ExitBalanceToConsume, nil
=======
	case DataVersionFulu:
		if v.Fulu == nil {
			return 0, errors.New("no Fulu state")
		}

		return v.Fulu.ExitBalanceToConsume, nil
>>>>>>> 1d7c6ee3
	default:
		return 0, errors.New("unknown version")
	}
}

// EarliestExitEpoch returns the earliest exit epoch of the state.
func (v *VersionedBeaconState) EarliestExitEpoch() (phase0.Epoch, error) {
	switch v.Version {
	case DataVersionPhase0, DataVersionAltair, DataVersionBellatrix, DataVersionCapella, DataVersionDeneb:
		return 0, errors.New("state does not provide earliest exit epoch")
	case DataVersionElectra:
		if v.Electra == nil {
			return 0, errors.New("no Electra state")
		}

		return v.Electra.EarliestExitEpoch, nil
<<<<<<< HEAD
	case DataVersionEip7805:
		if v.Eip7805 == nil {
			return 0, errors.New("no EIP7805 state")
		}

		return v.Eip7805.EarliestExitEpoch, nil
=======
	case DataVersionFulu:
		if v.Fulu == nil {
			return 0, errors.New("no Fulu state")
		}

		return v.Fulu.EarliestExitEpoch, nil
>>>>>>> 1d7c6ee3
	default:
		return 0, errors.New("unknown version")
	}
}

// ConsolidationBalanceToConsume returns the consolidation balance to consume of the state.
func (v *VersionedBeaconState) ConsolidationBalanceToConsume() (phase0.Gwei, error) {
	switch v.Version {
	case DataVersionPhase0, DataVersionAltair, DataVersionBellatrix, DataVersionCapella, DataVersionDeneb:
		return 0, errors.New("state does not provide consolidation balance to consume")
	case DataVersionElectra:
		if v.Electra == nil {
			return 0, errors.New("no Electra state")
		}

		return v.Electra.ConsolidationBalanceToConsume, nil
<<<<<<< HEAD
	case DataVersionEip7805:
		if v.Eip7805 == nil {
			return 0, errors.New("no EIP7805 state")
		}

		return v.Eip7805.ConsolidationBalanceToConsume, nil
=======
	case DataVersionFulu:
		if v.Fulu == nil {
			return 0, errors.New("no Fulu state")
		}

		return v.Fulu.ConsolidationBalanceToConsume, nil
>>>>>>> 1d7c6ee3
	default:
		return 0, errors.New("unknown version")
	}
}

// EarliestConsolidationEpoch returns the earliest consolidation epoch of the state.
func (v *VersionedBeaconState) EarliestConsolidationEpoch() (phase0.Epoch, error) {
	switch v.Version {
	case DataVersionPhase0, DataVersionAltair, DataVersionBellatrix, DataVersionCapella, DataVersionDeneb:
		return 0, errors.New("state does not provide earliest consolidation epoch")
	case DataVersionElectra:
		if v.Electra == nil {
			return 0, errors.New("no Electra state")
		}

		return v.Electra.EarliestConsolidationEpoch, nil
<<<<<<< HEAD
	case DataVersionEip7805:
		if v.Eip7805 == nil {
			return 0, errors.New("no EIP7805 state")
		}

		return v.Eip7805.EarliestConsolidationEpoch, nil
=======
	case DataVersionFulu:
		if v.Fulu == nil {
			return 0, errors.New("no Fulu state")
		}

		return v.Fulu.EarliestConsolidationEpoch, nil
>>>>>>> 1d7c6ee3
	default:
		return 0, errors.New("unknown version")
	}
}

// PendingDeposits returns the pending deposits of the state.
func (v *VersionedBeaconState) PendingDeposits() ([]*electra.PendingDeposit, error) {
	switch v.Version {
	case DataVersionPhase0, DataVersionAltair, DataVersionBellatrix, DataVersionCapella, DataVersionDeneb:
		return nil, errors.New("state does not provide pending deposits")
	case DataVersionElectra:
		if v.Electra == nil {
			return nil, errors.New("no Electra state")
		}

		return v.Electra.PendingDeposits, nil
<<<<<<< HEAD
	case DataVersionEip7805:
		if v.Eip7805 == nil {
			return nil, errors.New("no EIP7805 state")
		}

		return v.Eip7805.PendingDeposits, nil
=======
	case DataVersionFulu:
		if v.Fulu == nil {
			return nil, errors.New("no Fulu state")
		}

		return v.Fulu.PendingDeposits, nil
>>>>>>> 1d7c6ee3
	default:
		return nil, errors.New("unknown version")
	}
}

// PendingPartialWithdrawals returns the pending partial withdrawals of the state.
func (v *VersionedBeaconState) PendingPartialWithdrawals() ([]*electra.PendingPartialWithdrawal, error) {
	switch v.Version {
	case DataVersionPhase0, DataVersionAltair, DataVersionBellatrix, DataVersionCapella, DataVersionDeneb:
		return nil, errors.New("state does not provide pending partial withdrawals")
	case DataVersionElectra:
		if v.Electra == nil {
			return nil, errors.New("no Electra state")
		}

		return v.Electra.PendingPartialWithdrawals, nil
<<<<<<< HEAD
	case DataVersionEip7805:
		if v.Eip7805 == nil {
			return nil, errors.New("no EIP7805 state")
		}

		return v.Eip7805.PendingPartialWithdrawals, nil
=======
	case DataVersionFulu:
		if v.Fulu == nil {
			return nil, errors.New("no Fulu state")
		}

		return v.Fulu.PendingPartialWithdrawals, nil
>>>>>>> 1d7c6ee3
	default:
		return nil, errors.New("unknown version")
	}
}

// PendingConsolidations returns the pending consolidations of the state.
func (v *VersionedBeaconState) PendingConsolidations() ([]*electra.PendingConsolidation, error) {
	switch v.Version {
	case DataVersionPhase0, DataVersionAltair, DataVersionBellatrix, DataVersionCapella, DataVersionDeneb:
		return nil, errors.New("state does not provide pending consolidations")
	case DataVersionElectra:
		if v.Electra == nil {
			return nil, errors.New("no Electra state")
		}

		return v.Electra.PendingConsolidations, nil
<<<<<<< HEAD
	case DataVersionEip7805:
		if v.Eip7805 == nil {
			return nil, errors.New("no EIP7805 state")
		}

		return v.Eip7805.PendingConsolidations, nil
=======
	case DataVersionFulu:
		if v.Fulu == nil {
			return nil, errors.New("no Fulu state")
		}

		return v.Fulu.PendingConsolidations, nil
>>>>>>> 1d7c6ee3
	default:
		return nil, errors.New("unknown version")
	}
}

// String returns a string version of the structure.
func (v *VersionedBeaconState) String() string {
	switch v.Version {
	case DataVersionPhase0:
		if v.Phase0 == nil {
			return ""
		}

		return v.Phase0.String()
	case DataVersionAltair:
		if v.Altair == nil {
			return ""
		}

		return v.Altair.String()
	case DataVersionBellatrix:
		if v.Bellatrix == nil {
			return ""
		}

		return v.Bellatrix.String()
	case DataVersionCapella:
		if v.Capella == nil {
			return ""
		}

		return v.Capella.String()
	case DataVersionDeneb:
		if v.Deneb == nil {
			return ""
		}

		return v.Deneb.String()
	case DataVersionElectra:
		if v.Electra == nil {
			return ""
		}

		return v.Electra.String()
<<<<<<< HEAD
	case DataVersionEip7805:
		if v.Eip7805 == nil {
			return ""
		}

		return v.Eip7805.String()
=======
	case DataVersionFulu:
		if v.Fulu == nil {
			return ""
		}

		return v.Fulu.String()
>>>>>>> 1d7c6ee3
	default:
		return "unknown version"
	}
}<|MERGE_RESOLUTION|>--- conflicted
+++ resolved
@@ -33,11 +33,8 @@
 	Capella   *capella.BeaconState
 	Deneb     *deneb.BeaconState
 	Electra   *electra.BeaconState
-<<<<<<< HEAD
+	Fulu      *electra.BeaconState
 	Eip7805   *electra.BeaconState
-=======
-	Fulu      *electra.BeaconState
->>>>>>> 1d7c6ee3
 }
 
 // IsEmpty returns true if there is no block.
@@ -84,21 +81,18 @@
 		}
 
 		return v.Electra.Slot, nil
-<<<<<<< HEAD
+	case DataVersionFulu:
+		if v.Fulu == nil {
+			return 0, errors.New("no Fulu state")
+		}
+
+		return v.Fulu.Slot, nil
 	case DataVersionEip7805:
 		if v.Eip7805 == nil {
 			return 0, errors.New("no EIP7805 state")
 		}
 
 		return v.Eip7805.Slot, nil
-=======
-	case DataVersionFulu:
-		if v.Fulu == nil {
-			return 0, errors.New("no Fulu state")
-		}
-
-		return v.Fulu.Slot, nil
->>>>>>> 1d7c6ee3
 	default:
 		return 0, errors.New("unknown version")
 	}
@@ -127,21 +121,18 @@
 		}
 
 		return v.Electra.NextWithdrawalValidatorIndex, nil
-<<<<<<< HEAD
+	case DataVersionFulu:
+		if v.Fulu == nil {
+			return 0, errors.New("no Fulu state")
+		}
+
+		return v.Fulu.NextWithdrawalValidatorIndex, nil
 	case DataVersionEip7805:
 		if v.Eip7805 == nil {
 			return 0, errors.New("no EIP7805 state")
 		}
 
 		return v.Eip7805.NextWithdrawalValidatorIndex, nil
-=======
-	case DataVersionFulu:
-		if v.Fulu == nil {
-			return 0, errors.New("no Fulu state")
-		}
-
-		return v.Fulu.NextWithdrawalValidatorIndex, nil
->>>>>>> 1d7c6ee3
 	default:
 		return 0, errors.New("unknown version")
 	}
@@ -186,21 +177,18 @@
 		}
 
 		return v.Electra.Validators, nil
-<<<<<<< HEAD
+	case DataVersionFulu:
+		if v.Fulu == nil {
+			return nil, errors.New("no Fulu state")
+		}
+
+		return v.Fulu.Validators, nil
 	case DataVersionEip7805:
 		if v.Eip7805 == nil {
 			return nil, errors.New("no EIP7805 state")
 		}
 
 		return v.Eip7805.Validators, nil
-=======
-	case DataVersionFulu:
-		if v.Fulu == nil {
-			return nil, errors.New("no Fulu state")
-		}
-
-		return v.Fulu.Validators, nil
->>>>>>> 1d7c6ee3
 	default:
 		return nil, errors.New("unknown version")
 	}
@@ -245,21 +233,18 @@
 		}
 
 		return v.Electra.Balances, nil
-<<<<<<< HEAD
+	case DataVersionFulu:
+		if v.Fulu == nil {
+			return nil, errors.New("no Fulu state")
+		}
+
+		return v.Fulu.Balances, nil
 	case DataVersionEip7805:
 		if v.Eip7805 == nil {
 			return nil, errors.New("no EIP7805 state")
 		}
 
 		return v.Eip7805.Balances, nil
-=======
-	case DataVersionFulu:
-		if v.Fulu == nil {
-			return nil, errors.New("no Fulu state")
-		}
-
-		return v.Fulu.Balances, nil
->>>>>>> 1d7c6ee3
 	default:
 		return nil, errors.New("unknown version")
 	}
@@ -276,21 +261,18 @@
 		}
 
 		return v.Electra.DepositRequestsStartIndex, nil
-<<<<<<< HEAD
+	case DataVersionFulu:
+		if v.Fulu == nil {
+			return 0, errors.New("no Fulu state")
+		}
+
+		return v.Fulu.DepositRequestsStartIndex, nil
 	case DataVersionEip7805:
 		if v.Eip7805 == nil {
 			return 0, errors.New("no EIP7805 state")
 		}
 
 		return v.Eip7805.DepositRequestsStartIndex, nil
-=======
-	case DataVersionFulu:
-		if v.Fulu == nil {
-			return 0, errors.New("no Fulu state")
-		}
-
-		return v.Fulu.DepositRequestsStartIndex, nil
->>>>>>> 1d7c6ee3
 	default:
 		return 0, errors.New("unknown version")
 	}
@@ -307,21 +289,18 @@
 		}
 
 		return v.Electra.DepositBalanceToConsume, nil
-<<<<<<< HEAD
+	case DataVersionFulu:
+		if v.Fulu == nil {
+			return 0, errors.New("no Fulu state")
+		}
+
+		return v.Fulu.DepositBalanceToConsume, nil
 	case DataVersionEip7805:
 		if v.Eip7805 == nil {
 			return 0, errors.New("no EIP7805 state")
 		}
 
 		return v.Eip7805.DepositBalanceToConsume, nil
-=======
-	case DataVersionFulu:
-		if v.Fulu == nil {
-			return 0, errors.New("no Fulu state")
-		}
-
-		return v.Fulu.DepositBalanceToConsume, nil
->>>>>>> 1d7c6ee3
 	default:
 		return 0, errors.New("unknown version")
 	}
@@ -338,21 +317,18 @@
 		}
 
 		return v.Electra.ExitBalanceToConsume, nil
-<<<<<<< HEAD
+	case DataVersionFulu:
+		if v.Fulu == nil {
+			return 0, errors.New("no Fulu state")
+		}
+
+		return v.Fulu.ExitBalanceToConsume, nil
 	case DataVersionEip7805:
 		if v.Eip7805 == nil {
 			return 0, errors.New("no EIP7805 state")
 		}
 
 		return v.Eip7805.ExitBalanceToConsume, nil
-=======
-	case DataVersionFulu:
-		if v.Fulu == nil {
-			return 0, errors.New("no Fulu state")
-		}
-
-		return v.Fulu.ExitBalanceToConsume, nil
->>>>>>> 1d7c6ee3
 	default:
 		return 0, errors.New("unknown version")
 	}
@@ -369,21 +345,18 @@
 		}
 
 		return v.Electra.EarliestExitEpoch, nil
-<<<<<<< HEAD
+	case DataVersionFulu:
+		if v.Fulu == nil {
+			return 0, errors.New("no Fulu state")
+		}
+
+		return v.Fulu.EarliestExitEpoch, nil
 	case DataVersionEip7805:
 		if v.Eip7805 == nil {
 			return 0, errors.New("no EIP7805 state")
 		}
 
 		return v.Eip7805.EarliestExitEpoch, nil
-=======
-	case DataVersionFulu:
-		if v.Fulu == nil {
-			return 0, errors.New("no Fulu state")
-		}
-
-		return v.Fulu.EarliestExitEpoch, nil
->>>>>>> 1d7c6ee3
 	default:
 		return 0, errors.New("unknown version")
 	}
@@ -400,21 +373,18 @@
 		}
 
 		return v.Electra.ConsolidationBalanceToConsume, nil
-<<<<<<< HEAD
+	case DataVersionFulu:
+		if v.Fulu == nil {
+			return 0, errors.New("no Fulu state")
+		}
+
+		return v.Fulu.ConsolidationBalanceToConsume, nil
 	case DataVersionEip7805:
 		if v.Eip7805 == nil {
 			return 0, errors.New("no EIP7805 state")
 		}
 
 		return v.Eip7805.ConsolidationBalanceToConsume, nil
-=======
-	case DataVersionFulu:
-		if v.Fulu == nil {
-			return 0, errors.New("no Fulu state")
-		}
-
-		return v.Fulu.ConsolidationBalanceToConsume, nil
->>>>>>> 1d7c6ee3
 	default:
 		return 0, errors.New("unknown version")
 	}
@@ -431,21 +401,18 @@
 		}
 
 		return v.Electra.EarliestConsolidationEpoch, nil
-<<<<<<< HEAD
+	case DataVersionFulu:
+		if v.Fulu == nil {
+			return 0, errors.New("no Fulu state")
+		}
+
+		return v.Fulu.EarliestConsolidationEpoch, nil
 	case DataVersionEip7805:
 		if v.Eip7805 == nil {
 			return 0, errors.New("no EIP7805 state")
 		}
 
 		return v.Eip7805.EarliestConsolidationEpoch, nil
-=======
-	case DataVersionFulu:
-		if v.Fulu == nil {
-			return 0, errors.New("no Fulu state")
-		}
-
-		return v.Fulu.EarliestConsolidationEpoch, nil
->>>>>>> 1d7c6ee3
 	default:
 		return 0, errors.New("unknown version")
 	}
@@ -462,21 +429,18 @@
 		}
 
 		return v.Electra.PendingDeposits, nil
-<<<<<<< HEAD
+	case DataVersionFulu:
+		if v.Fulu == nil {
+			return nil, errors.New("no Fulu state")
+		}
+
+		return v.Fulu.PendingDeposits, nil
 	case DataVersionEip7805:
 		if v.Eip7805 == nil {
 			return nil, errors.New("no EIP7805 state")
 		}
 
 		return v.Eip7805.PendingDeposits, nil
-=======
-	case DataVersionFulu:
-		if v.Fulu == nil {
-			return nil, errors.New("no Fulu state")
-		}
-
-		return v.Fulu.PendingDeposits, nil
->>>>>>> 1d7c6ee3
 	default:
 		return nil, errors.New("unknown version")
 	}
@@ -493,21 +457,18 @@
 		}
 
 		return v.Electra.PendingPartialWithdrawals, nil
-<<<<<<< HEAD
+	case DataVersionFulu:
+		if v.Fulu == nil {
+			return nil, errors.New("no Fulu state")
+		}
+
+		return v.Fulu.PendingPartialWithdrawals, nil
 	case DataVersionEip7805:
 		if v.Eip7805 == nil {
 			return nil, errors.New("no EIP7805 state")
 		}
 
 		return v.Eip7805.PendingPartialWithdrawals, nil
-=======
-	case DataVersionFulu:
-		if v.Fulu == nil {
-			return nil, errors.New("no Fulu state")
-		}
-
-		return v.Fulu.PendingPartialWithdrawals, nil
->>>>>>> 1d7c6ee3
 	default:
 		return nil, errors.New("unknown version")
 	}
@@ -524,21 +485,18 @@
 		}
 
 		return v.Electra.PendingConsolidations, nil
-<<<<<<< HEAD
+	case DataVersionFulu:
+		if v.Fulu == nil {
+			return nil, errors.New("no Fulu state")
+		}
+
+		return v.Fulu.PendingConsolidations, nil
 	case DataVersionEip7805:
 		if v.Eip7805 == nil {
 			return nil, errors.New("no EIP7805 state")
 		}
 
 		return v.Eip7805.PendingConsolidations, nil
-=======
-	case DataVersionFulu:
-		if v.Fulu == nil {
-			return nil, errors.New("no Fulu state")
-		}
-
-		return v.Fulu.PendingConsolidations, nil
->>>>>>> 1d7c6ee3
 	default:
 		return nil, errors.New("unknown version")
 	}
@@ -583,21 +541,18 @@
 		}
 
 		return v.Electra.String()
-<<<<<<< HEAD
+	case DataVersionFulu:
+		if v.Fulu == nil {
+			return ""
+		}
+
+		return v.Fulu.String()
 	case DataVersionEip7805:
 		if v.Eip7805 == nil {
 			return ""
 		}
 
 		return v.Eip7805.String()
-=======
-	case DataVersionFulu:
-		if v.Fulu == nil {
-			return ""
-		}
-
-		return v.Fulu.String()
->>>>>>> 1d7c6ee3
 	default:
 		return "unknown version"
 	}
