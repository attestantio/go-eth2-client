// Copyright © 2024 Attestant Limited.
// Licensed under the Apache License, Version 2.0 (the "License");
// you may not use this file except in compliance with the License.
// You may obtain a copy of the License at
//
//     http://www.apache.org/licenses/LICENSE-2.0
//
// Unless required by applicable law or agreed to in writing, software
// distributed under the License is distributed on an "AS IS" BASIS,
// WITHOUT WARRANTIES OR CONDITIONS OF ANY KIND, either express or implied.
// See the License for the specific language governing permissions and
// limitations under the License.

package spec

import (
	"errors"

	"github.com/attestantio/go-eth2-client/spec/electra"
	"github.com/attestantio/go-eth2-client/spec/phase0"
)

// VersionedAttesterSlashing contains a versioned attestation.
type VersionedAttesterSlashing struct {
	Version   DataVersion
	Phase0    *phase0.AttesterSlashing
	Altair    *phase0.AttesterSlashing
	Bellatrix *phase0.AttesterSlashing
	Capella   *phase0.AttesterSlashing
	Deneb     *phase0.AttesterSlashing
	Electra   *electra.AttesterSlashing
<<<<<<< HEAD
	Eip7805   *electra.AttesterSlashing
=======
	Fulu      *electra.AttesterSlashing
>>>>>>> 1d7c6ee3
}

// IsEmpty returns true if there is no block.
func (v *VersionedAttesterSlashing) IsEmpty() bool {
	return v.Phase0 == nil && v.Altair == nil && v.Bellatrix == nil && v.Capella == nil && v.Deneb == nil && v.Electra == nil && v.Eip7805 == nil
}

// Attestation1 returns the first indexed attestation.
func (v *VersionedAttesterSlashing) Attestation1() (*VersionedIndexedAttestation, error) {
	switch v.Version {
	case DataVersionPhase0:
		if v.Phase0 == nil {
			return nil, errors.New("no Phase0 indexed attestation")
		}

		versionedIndexedAttestation := VersionedIndexedAttestation{
			Version: DataVersionPhase0,
			Phase0:  v.Phase0.Attestation1,
		}

		return &versionedIndexedAttestation, nil
	case DataVersionAltair:
		if v.Altair == nil {
			return nil, errors.New("no Altair indexed attestation")
		}

		versionedIndexedAttestation := VersionedIndexedAttestation{
			Version: DataVersionPhase0,
			Altair:  v.Altair.Attestation1,
		}

		return &versionedIndexedAttestation, nil
	case DataVersionBellatrix:
		if v.Bellatrix == nil {
			return nil, errors.New("no Bellatrix indexed attestation")
		}

		versionedIndexedAttestation := VersionedIndexedAttestation{
			Version:   DataVersionPhase0,
			Bellatrix: v.Bellatrix.Attestation1,
		}

		return &versionedIndexedAttestation, nil
	case DataVersionCapella:
		if v.Capella == nil {
			return nil, errors.New("no Capella indexed attestation")
		}

		versionedIndexedAttestation := VersionedIndexedAttestation{
			Version: DataVersionCapella,
			Capella: v.Capella.Attestation1,
		}

		return &versionedIndexedAttestation, nil
	case DataVersionDeneb:
		if v.Deneb == nil {
			return nil, errors.New("no Deneb indexed attestation")
		}

		versionedIndexedAttestation := VersionedIndexedAttestation{
			Version: DataVersionDeneb,
			Deneb:   v.Deneb.Attestation1,
		}

		return &versionedIndexedAttestation, nil
	case DataVersionElectra:
		if v.Electra == nil {
			return nil, errors.New("no Electra indexed attestation")
		}

		versionedIndexedAttestation := VersionedIndexedAttestation{
			Version: DataVersionElectra,
			Electra: v.Electra.Attestation1,
		}

		return &versionedIndexedAttestation, nil
<<<<<<< HEAD
	case DataVersionEip7805:
		if v.Eip7805 == nil {
			return nil, errors.New("no EIP7805 indexed attestation")
		}

		versionedIndexedAttestation := VersionedIndexedAttestation{
			Version: DataVersionEip7805,
			Eip7805: v.Eip7805.Attestation1,
=======
	case DataVersionFulu:
		if v.Fulu == nil {
			return nil, errors.New("no Fulu indexed attestation")
		}

		versionedIndexedAttestation := VersionedIndexedAttestation{
			Version: DataVersionFulu,
			Fulu:    v.Fulu.Attestation1,
>>>>>>> 1d7c6ee3
		}

		return &versionedIndexedAttestation, nil
	default:
		return nil, errors.New("unknown version")
	}
}

// Attestation2 returns the second indexed attestation.
func (v *VersionedAttesterSlashing) Attestation2() (*VersionedIndexedAttestation, error) {
	switch v.Version {
	case DataVersionPhase0:
		if v.Phase0 == nil {
			return nil, errors.New("no Phase0 indexed attestation")
		}

		versionedIndexedAttestation := VersionedIndexedAttestation{
			Version: DataVersionPhase0,
			Phase0:  v.Phase0.Attestation2,
		}

		return &versionedIndexedAttestation, nil
	case DataVersionAltair:
		if v.Altair == nil {
			return nil, errors.New("no Altair indexed attestation")
		}

		versionedIndexedAttestation := VersionedIndexedAttestation{
			Version: DataVersionPhase0,
			Altair:  v.Altair.Attestation2,
		}

		return &versionedIndexedAttestation, nil
	case DataVersionBellatrix:
		if v.Bellatrix == nil {
			return nil, errors.New("no Bellatrix indexed attestation")
		}

		versionedIndexedAttestation := VersionedIndexedAttestation{
			Version:   DataVersionPhase0,
			Bellatrix: v.Bellatrix.Attestation2,
		}

		return &versionedIndexedAttestation, nil
	case DataVersionCapella:
		if v.Capella == nil {
			return nil, errors.New("no Capella indexed attestation")
		}

		versionedIndexedAttestation := VersionedIndexedAttestation{
			Version: DataVersionCapella,
			Capella: v.Capella.Attestation2,
		}

		return &versionedIndexedAttestation, nil
	case DataVersionDeneb:
		if v.Deneb == nil {
			return nil, errors.New("no Deneb indexed attestation")
		}

		versionedIndexedAttestation := VersionedIndexedAttestation{
			Version: DataVersionDeneb,
			Deneb:   v.Deneb.Attestation2,
		}

		return &versionedIndexedAttestation, nil
	case DataVersionElectra:
		if v.Electra == nil {
			return nil, errors.New("no Electra indexed attestation")
		}

		versionedIndexedAttestation := VersionedIndexedAttestation{
			Version: DataVersionElectra,
			Electra: v.Electra.Attestation2,
		}

		return &versionedIndexedAttestation, nil
<<<<<<< HEAD
	case DataVersionEip7805:
		if v.Eip7805 == nil {
			return nil, errors.New("no EIP7805 indexed attestation")
		}

		versionedIndexedAttestation := VersionedIndexedAttestation{
			Version: DataVersionEip7805,
			Eip7805: v.Eip7805.Attestation2,
=======
	case DataVersionFulu:
		if v.Fulu == nil {
			return nil, errors.New("no Fulu indexed attestation")
		}

		versionedIndexedAttestation := VersionedIndexedAttestation{
			Version: DataVersionFulu,
			Fulu:    v.Fulu.Attestation2,
>>>>>>> 1d7c6ee3
		}

		return &versionedIndexedAttestation, nil
	default:
		return nil, errors.New("unknown version")
	}
}

// String returns a string version of the structure.
func (v *VersionedAttesterSlashing) String() string {
	switch v.Version {
	case DataVersionPhase0:
		if v.Phase0 == nil {
			return ""
		}

		return v.Phase0.String()
	case DataVersionAltair:
		if v.Altair == nil {
			return ""
		}

		return v.Altair.String()
	case DataVersionBellatrix:
		if v.Bellatrix == nil {
			return ""
		}

		return v.Bellatrix.String()
	case DataVersionCapella:
		if v.Capella == nil {
			return ""
		}

		return v.Capella.String()
	case DataVersionDeneb:
		if v.Deneb == nil {
			return ""
		}

		return v.Deneb.String()
	case DataVersionElectra:
		if v.Electra == nil {
			return ""
		}

		return v.Electra.String()
<<<<<<< HEAD
	case DataVersionEip7805:
		if v.Eip7805 == nil {
			return ""
		}

		return v.Eip7805.String()
=======
	case DataVersionFulu:
		if v.Fulu == nil {
			return ""
		}

		return v.Fulu.String()
>>>>>>> 1d7c6ee3
	default:
		return "unknown version"
	}
}<|MERGE_RESOLUTION|>--- conflicted
+++ resolved
@@ -29,11 +29,8 @@
 	Capella   *phase0.AttesterSlashing
 	Deneb     *phase0.AttesterSlashing
 	Electra   *electra.AttesterSlashing
-<<<<<<< HEAD
+	Fulu      *electra.AttesterSlashing
 	Eip7805   *electra.AttesterSlashing
-=======
-	Fulu      *electra.AttesterSlashing
->>>>>>> 1d7c6ee3
 }
 
 // IsEmpty returns true if there is no block.
@@ -110,7 +107,17 @@
 		}
 
 		return &versionedIndexedAttestation, nil
-<<<<<<< HEAD
+	case DataVersionFulu:
+		if v.Fulu == nil {
+			return nil, errors.New("no Fulu indexed attestation")
+		}
+
+		versionedIndexedAttestation := VersionedIndexedAttestation{
+			Version: DataVersionFulu,
+			Fulu:    v.Fulu.Attestation1,
+		}
+
+		return &versionedIndexedAttestation, nil
 	case DataVersionEip7805:
 		if v.Eip7805 == nil {
 			return nil, errors.New("no EIP7805 indexed attestation")
@@ -119,16 +126,6 @@
 		versionedIndexedAttestation := VersionedIndexedAttestation{
 			Version: DataVersionEip7805,
 			Eip7805: v.Eip7805.Attestation1,
-=======
-	case DataVersionFulu:
-		if v.Fulu == nil {
-			return nil, errors.New("no Fulu indexed attestation")
-		}
-
-		versionedIndexedAttestation := VersionedIndexedAttestation{
-			Version: DataVersionFulu,
-			Fulu:    v.Fulu.Attestation1,
->>>>>>> 1d7c6ee3
 		}
 
 		return &versionedIndexedAttestation, nil
@@ -206,7 +203,17 @@
 		}
 
 		return &versionedIndexedAttestation, nil
-<<<<<<< HEAD
+	case DataVersionFulu:
+		if v.Fulu == nil {
+			return nil, errors.New("no Fulu indexed attestation")
+		}
+
+		versionedIndexedAttestation := VersionedIndexedAttestation{
+			Version: DataVersionFulu,
+			Fulu:    v.Fulu.Attestation2,
+		}
+
+		return &versionedIndexedAttestation, nil
 	case DataVersionEip7805:
 		if v.Eip7805 == nil {
 			return nil, errors.New("no EIP7805 indexed attestation")
@@ -215,16 +222,6 @@
 		versionedIndexedAttestation := VersionedIndexedAttestation{
 			Version: DataVersionEip7805,
 			Eip7805: v.Eip7805.Attestation2,
-=======
-	case DataVersionFulu:
-		if v.Fulu == nil {
-			return nil, errors.New("no Fulu indexed attestation")
-		}
-
-		versionedIndexedAttestation := VersionedIndexedAttestation{
-			Version: DataVersionFulu,
-			Fulu:    v.Fulu.Attestation2,
->>>>>>> 1d7c6ee3
 		}
 
 		return &versionedIndexedAttestation, nil
@@ -272,21 +269,18 @@
 		}
 
 		return v.Electra.String()
-<<<<<<< HEAD
+	case DataVersionFulu:
+		if v.Fulu == nil {
+			return ""
+		}
+
+		return v.Fulu.String()
 	case DataVersionEip7805:
 		if v.Eip7805 == nil {
 			return ""
 		}
 
 		return v.Eip7805.String()
-=======
-	case DataVersionFulu:
-		if v.Fulu == nil {
-			return ""
-		}
-
-		return v.Fulu.String()
->>>>>>> 1d7c6ee3
 	default:
 		return "unknown version"
 	}
