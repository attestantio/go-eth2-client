// Copyright © 2024 Attestant Limited.
// Licensed under the Apache License, Version 2.0 (the "License");
// you may not use this file except in compliance with the License.
// You may obtain a copy of the License at
//
//     http://www.apache.org/licenses/LICENSE-2.0
//
// Unless required by applicable law or agreed to in writing, software
// distributed under the License is distributed on an "AS IS" BASIS,
// WITHOUT WARRANTIES OR CONDITIONS OF ANY KIND, either express or implied.
// See the License for the specific language governing permissions and
// limitations under the License.

package spec

import (
	"errors"

	"github.com/attestantio/go-eth2-client/spec/electra"
	"github.com/attestantio/go-eth2-client/spec/phase0"
)

// VersionedAttesterSlashing contains a versioned attestation.
type VersionedAttesterSlashing struct {
	Version   DataVersion
	Phase0    *phase0.AttesterSlashing
	Altair    *phase0.AttesterSlashing
	Bellatrix *phase0.AttesterSlashing
	Capella   *phase0.AttesterSlashing
	Deneb     *phase0.AttesterSlashing
	Electra   *electra.AttesterSlashing
<<<<<<< HEAD
	Fulu      *electra.AttesterSlashing
=======
	EIP7732   *electra.AttesterSlashing
>>>>>>> f861f154
}

// IsEmpty returns true if there is no block.
func (v *VersionedAttesterSlashing) IsEmpty() bool {
	return v.Phase0 == nil && v.Altair == nil && v.Bellatrix == nil && v.Capella == nil && v.Deneb == nil &&
		v.Electra == nil && v.EIP7732 == nil
}

// Attestation1 returns the first indexed attestation.
func (v *VersionedAttesterSlashing) Attestation1() (*VersionedIndexedAttestation, error) {
	switch v.Version {
	case DataVersionPhase0:
		if v.Phase0 == nil {
			return nil, errors.New("no Phase0 indexed attestation")
		}

		versionedIndexedAttestation := VersionedIndexedAttestation{
			Version: DataVersionPhase0,
			Phase0:  v.Phase0.Attestation1,
		}

		return &versionedIndexedAttestation, nil
	case DataVersionAltair:
		if v.Altair == nil {
			return nil, errors.New("no Altair indexed attestation")
		}

		versionedIndexedAttestation := VersionedIndexedAttestation{
			Version: DataVersionPhase0,
			Altair:  v.Altair.Attestation1,
		}

		return &versionedIndexedAttestation, nil
	case DataVersionBellatrix:
		if v.Bellatrix == nil {
			return nil, errors.New("no Bellatrix indexed attestation")
		}

		versionedIndexedAttestation := VersionedIndexedAttestation{
			Version:   DataVersionPhase0,
			Bellatrix: v.Bellatrix.Attestation1,
		}

		return &versionedIndexedAttestation, nil
	case DataVersionCapella:
		if v.Capella == nil {
			return nil, errors.New("no Capella indexed attestation")
		}

		versionedIndexedAttestation := VersionedIndexedAttestation{
			Version: DataVersionCapella,
			Capella: v.Capella.Attestation1,
		}

		return &versionedIndexedAttestation, nil
	case DataVersionDeneb:
		if v.Deneb == nil {
			return nil, errors.New("no Deneb indexed attestation")
		}

		versionedIndexedAttestation := VersionedIndexedAttestation{
			Version: DataVersionDeneb,
			Deneb:   v.Deneb.Attestation1,
		}

		return &versionedIndexedAttestation, nil
	case DataVersionElectra:
		if v.Electra == nil {
			return nil, errors.New("no Electra indexed attestation")
		}

		versionedIndexedAttestation := VersionedIndexedAttestation{
			Version: DataVersionElectra,
			Electra: v.Electra.Attestation1,
		}

		return &versionedIndexedAttestation, nil
<<<<<<< HEAD
	case DataVersionFulu:
		if v.Fulu == nil {
			return nil, errors.New("no Fulu indexed attestation")
		}

		versionedIndexedAttestation := VersionedIndexedAttestation{
			Version: DataVersionFulu,
			Fulu:    v.Fulu.Attestation1,
=======
	case DataVersionEIP7732:
		if v.EIP7732 == nil {
			return nil, errors.New("no EIP7732 indexed attestation")
		}

		versionedIndexedAttestation := VersionedIndexedAttestation{
			Version: DataVersionEIP7732,
			EIP7732: v.EIP7732.Attestation1,
>>>>>>> f861f154
		}

		return &versionedIndexedAttestation, nil
	default:
		return nil, errors.New("unknown version")
	}
}

// Attestation2 returns the second indexed attestation.
func (v *VersionedAttesterSlashing) Attestation2() (*VersionedIndexedAttestation, error) {
	switch v.Version {
	case DataVersionPhase0:
		if v.Phase0 == nil {
			return nil, errors.New("no Phase0 indexed attestation")
		}

		versionedIndexedAttestation := VersionedIndexedAttestation{
			Version: DataVersionPhase0,
			Phase0:  v.Phase0.Attestation2,
		}

		return &versionedIndexedAttestation, nil
	case DataVersionAltair:
		if v.Altair == nil {
			return nil, errors.New("no Altair indexed attestation")
		}

		versionedIndexedAttestation := VersionedIndexedAttestation{
			Version: DataVersionPhase0,
			Altair:  v.Altair.Attestation2,
		}

		return &versionedIndexedAttestation, nil
	case DataVersionBellatrix:
		if v.Bellatrix == nil {
			return nil, errors.New("no Bellatrix indexed attestation")
		}

		versionedIndexedAttestation := VersionedIndexedAttestation{
			Version:   DataVersionPhase0,
			Bellatrix: v.Bellatrix.Attestation2,
		}

		return &versionedIndexedAttestation, nil
	case DataVersionCapella:
		if v.Capella == nil {
			return nil, errors.New("no Capella indexed attestation")
		}

		versionedIndexedAttestation := VersionedIndexedAttestation{
			Version: DataVersionCapella,
			Capella: v.Capella.Attestation2,
		}

		return &versionedIndexedAttestation, nil
	case DataVersionDeneb:
		if v.Deneb == nil {
			return nil, errors.New("no Deneb indexed attestation")
		}

		versionedIndexedAttestation := VersionedIndexedAttestation{
			Version: DataVersionDeneb,
			Deneb:   v.Deneb.Attestation2,
		}

		return &versionedIndexedAttestation, nil
	case DataVersionElectra:
		if v.Electra == nil {
			return nil, errors.New("no Electra indexed attestation")
		}

		versionedIndexedAttestation := VersionedIndexedAttestation{
			Version: DataVersionElectra,
			Electra: v.Electra.Attestation2,
		}

		return &versionedIndexedAttestation, nil
<<<<<<< HEAD
	case DataVersionFulu:
		if v.Fulu == nil {
			return nil, errors.New("no Fulu indexed attestation")
		}

		versionedIndexedAttestation := VersionedIndexedAttestation{
			Version: DataVersionFulu,
			Fulu:    v.Fulu.Attestation2,
=======
	case DataVersionEIP7732:
		if v.EIP7732 == nil {
			return nil, errors.New("no EIP7732 indexed attestation")
		}

		versionedIndexedAttestation := VersionedIndexedAttestation{
			Version: DataVersionEIP7732,
			EIP7732: v.EIP7732.Attestation2,
>>>>>>> f861f154
		}

		return &versionedIndexedAttestation, nil
	default:
		return nil, errors.New("unknown version")
	}
}

// String returns a string version of the structure.
func (v *VersionedAttesterSlashing) String() string {
	switch v.Version {
	case DataVersionPhase0:
		if v.Phase0 == nil {
			return ""
		}

		return v.Phase0.String()
	case DataVersionAltair:
		if v.Altair == nil {
			return ""
		}

		return v.Altair.String()
	case DataVersionBellatrix:
		if v.Bellatrix == nil {
			return ""
		}

		return v.Bellatrix.String()
	case DataVersionCapella:
		if v.Capella == nil {
			return ""
		}

		return v.Capella.String()
	case DataVersionDeneb:
		if v.Deneb == nil {
			return ""
		}

		return v.Deneb.String()
	case DataVersionElectra:
		if v.Electra == nil {
			return ""
		}

		return v.Electra.String()
<<<<<<< HEAD
	case DataVersionFulu:
		if v.Fulu == nil {
			return ""
		}

		return v.Fulu.String()
=======
	case DataVersionEIP7732:
		if v.EIP7732 == nil {
			return ""
		}

		return v.EIP7732.String()
>>>>>>> f861f154
	default:
		return "unknown version"
	}
}<|MERGE_RESOLUTION|>--- conflicted
+++ resolved
@@ -29,11 +29,8 @@
 	Capella   *phase0.AttesterSlashing
 	Deneb     *phase0.AttesterSlashing
 	Electra   *electra.AttesterSlashing
-<<<<<<< HEAD
 	Fulu      *electra.AttesterSlashing
-=======
 	EIP7732   *electra.AttesterSlashing
->>>>>>> f861f154
 }
 
 // IsEmpty returns true if there is no block.
@@ -111,7 +108,6 @@
 		}
 
 		return &versionedIndexedAttestation, nil
-<<<<<<< HEAD
 	case DataVersionFulu:
 		if v.Fulu == nil {
 			return nil, errors.New("no Fulu indexed attestation")
@@ -120,7 +116,9 @@
 		versionedIndexedAttestation := VersionedIndexedAttestation{
 			Version: DataVersionFulu,
 			Fulu:    v.Fulu.Attestation1,
-=======
+		}
+
+		return &versionedIndexedAttestation, nil
 	case DataVersionEIP7732:
 		if v.EIP7732 == nil {
 			return nil, errors.New("no EIP7732 indexed attestation")
@@ -129,7 +127,6 @@
 		versionedIndexedAttestation := VersionedIndexedAttestation{
 			Version: DataVersionEIP7732,
 			EIP7732: v.EIP7732.Attestation1,
->>>>>>> f861f154
 		}
 
 		return &versionedIndexedAttestation, nil
@@ -207,7 +204,6 @@
 		}
 
 		return &versionedIndexedAttestation, nil
-<<<<<<< HEAD
 	case DataVersionFulu:
 		if v.Fulu == nil {
 			return nil, errors.New("no Fulu indexed attestation")
@@ -216,7 +212,9 @@
 		versionedIndexedAttestation := VersionedIndexedAttestation{
 			Version: DataVersionFulu,
 			Fulu:    v.Fulu.Attestation2,
-=======
+		}
+
+		return &versionedIndexedAttestation, nil
 	case DataVersionEIP7732:
 		if v.EIP7732 == nil {
 			return nil, errors.New("no EIP7732 indexed attestation")
@@ -225,7 +223,6 @@
 		versionedIndexedAttestation := VersionedIndexedAttestation{
 			Version: DataVersionEIP7732,
 			EIP7732: v.EIP7732.Attestation2,
->>>>>>> f861f154
 		}
 
 		return &versionedIndexedAttestation, nil
@@ -273,21 +270,18 @@
 		}
 
 		return v.Electra.String()
-<<<<<<< HEAD
 	case DataVersionFulu:
 		if v.Fulu == nil {
 			return ""
 		}
 
 		return v.Fulu.String()
-=======
 	case DataVersionEIP7732:
 		if v.EIP7732 == nil {
 			return ""
 		}
 
 		return v.EIP7732.String()
->>>>>>> f861f154
 	default:
 		return "unknown version"
 	}
