--- conflicted
+++ resolved
@@ -33,11 +33,8 @@
 	Capella        *phase0.Attestation
 	Deneb          *phase0.Attestation
 	Electra        *electra.Attestation
-<<<<<<< HEAD
+	Fulu           *electra.Attestation
 	Eip7805        *electra.Attestation
-=======
-	Fulu           *electra.Attestation
->>>>>>> 1d7c6ee3
 }
 
 // IsEmpty returns true if there is no block.
@@ -84,21 +81,18 @@
 		}
 
 		return v.Electra.AggregationBits, nil
-<<<<<<< HEAD
+	case DataVersionFulu:
+		if v.Fulu == nil {
+			return nil, errors.New("no Fulu attestation")
+		}
+
+		return v.Fulu.AggregationBits, nil
 	case DataVersionEip7805:
 		if v.Eip7805 == nil {
 			return nil, errors.New("no EIP7805 attestation")
 		}
 
 		return v.Eip7805.AggregationBits, nil
-=======
-	case DataVersionFulu:
-		if v.Fulu == nil {
-			return nil, errors.New("no Fulu attestation")
-		}
-
-		return v.Fulu.AggregationBits, nil
->>>>>>> 1d7c6ee3
 	default:
 		return nil, errors.New("unknown version")
 	}
@@ -143,21 +137,18 @@
 		}
 
 		return v.Electra.Data, nil
-<<<<<<< HEAD
+	case DataVersionFulu:
+		if v.Fulu == nil {
+			return nil, errors.New("no Fulu attestation")
+		}
+
+		return v.Fulu.Data, nil
 	case DataVersionEip7805:
 		if v.Eip7805 == nil {
 			return nil, errors.New("no EIP7805 attestation")
 		}
 
 		return v.Eip7805.Data, nil
-=======
-	case DataVersionFulu:
-		if v.Fulu == nil {
-			return nil, errors.New("no Fulu attestation")
-		}
-
-		return v.Fulu.Data, nil
->>>>>>> 1d7c6ee3
 	default:
 		return nil, fmt.Errorf("unknown version: %d", v.Version)
 	}
@@ -174,21 +165,18 @@
 		}
 
 		return v.Electra.CommitteeBits, nil
-<<<<<<< HEAD
+	case DataVersionFulu:
+		if v.Fulu == nil {
+			return nil, errors.New("no Fulu attestation")
+		}
+
+		return v.Fulu.CommitteeBits, nil
 	case DataVersionEip7805:
 		if v.Eip7805 == nil {
 			return nil, errors.New("no EIP7805 attestation")
 		}
 
 		return v.Eip7805.CommitteeBits, nil
-=======
-	case DataVersionFulu:
-		if v.Fulu == nil {
-			return nil, errors.New("no Fulu attestation")
-		}
-
-		return v.Fulu.CommitteeBits, nil
->>>>>>> 1d7c6ee3
 	default:
 		return nil, errors.New("unknown version")
 	}
@@ -233,21 +221,18 @@
 		}
 
 		return v.Electra.CommitteeIndex()
-<<<<<<< HEAD
+	case DataVersionFulu:
+		if v.Fulu == nil {
+			return 0, errors.New("no Fulu attestation")
+		}
+
+		return v.Fulu.CommitteeIndex()
 	case DataVersionEip7805:
 		if v.Eip7805 == nil {
 			return 0, errors.New("no EIP7805 attestation")
 		}
 
 		return v.Eip7805.CommitteeIndex()
-=======
-	case DataVersionFulu:
-		if v.Fulu == nil {
-			return 0, errors.New("no Fulu attestation")
-		}
-
-		return v.Fulu.CommitteeIndex()
->>>>>>> 1d7c6ee3
 	default:
 		return 0, errors.New("unknown version")
 	}
@@ -291,21 +276,18 @@
 		}
 
 		return v.Electra.HashTreeRoot()
-<<<<<<< HEAD
+	case DataVersionFulu:
+		if v.Fulu == nil {
+			return [32]byte{}, errors.New("no Fulu attestation")
+		}
+
+		return v.Fulu.HashTreeRoot()
 	case DataVersionEip7805:
 		if v.Eip7805 == nil {
 			return [32]byte{}, errors.New("no EIP7805 attestation")
 		}
 
 		return v.Eip7805.HashTreeRoot()
-=======
-	case DataVersionFulu:
-		if v.Fulu == nil {
-			return [32]byte{}, errors.New("no Fulu attestation")
-		}
-
-		return v.Fulu.HashTreeRoot()
->>>>>>> 1d7c6ee3
 	default:
 		return [32]byte{}, errors.New("unknown version")
 	}
@@ -350,21 +332,18 @@
 		}
 
 		return v.Electra.Signature, nil
-<<<<<<< HEAD
+	case DataVersionFulu:
+		if v.Fulu == nil {
+			return phase0.BLSSignature{}, errors.New("no Fulu attestation")
+		}
+
+		return v.Fulu.Signature, nil
 	case DataVersionEip7805:
 		if v.Eip7805 == nil {
 			return phase0.BLSSignature{}, errors.New("no EIP7805 attestation")
 		}
 
 		return v.Eip7805.Signature, nil
-=======
-	case DataVersionFulu:
-		if v.Fulu == nil {
-			return phase0.BLSSignature{}, errors.New("no Fulu attestation")
-		}
-
-		return v.Fulu.Signature, nil
->>>>>>> 1d7c6ee3
 	default:
 		return phase0.BLSSignature{}, errors.New("unknown version")
 	}
@@ -409,21 +388,18 @@
 		}
 
 		return v.Electra.String()
-<<<<<<< HEAD
+	case DataVersionFulu:
+		if v.Fulu == nil {
+			return ""
+		}
+
+		return v.Fulu.String()
 	case DataVersionEip7805:
 		if v.Eip7805 == nil {
 			return ""
 		}
 
 		return v.Eip7805.String()
-=======
-	case DataVersionFulu:
-		if v.Fulu == nil {
-			return ""
-		}
-
-		return v.Fulu.String()
->>>>>>> 1d7c6ee3
 	default:
 		return "unknown version"
 	}
