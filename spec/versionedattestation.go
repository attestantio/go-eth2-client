--- conflicted
+++ resolved
@@ -25,16 +25,6 @@
 
 // VersionedAttestation contains a versioned attestation.
 type VersionedAttestation struct {
-<<<<<<< HEAD
-	Version   DataVersion
-	Phase0    *phase0.Attestation
-	Altair    *phase0.Attestation
-	Bellatrix *phase0.Attestation
-	Capella   *phase0.Attestation
-	Deneb     *phase0.Attestation
-	Electra   *electra.Attestation
-	EIP7732   *electra.Attestation
-=======
 	Version        DataVersion
 	ValidatorIndex *phase0.ValidatorIndex
 	Phase0         *phase0.Attestation
@@ -43,7 +33,7 @@
 	Capella        *phase0.Attestation
 	Deneb          *phase0.Attestation
 	Electra        *electra.Attestation
->>>>>>> 2e07a2cb
+	EIP7732        *electra.Attestation
 }
 
 // IsEmpty returns true if there is no block.
