// Copyright © 2024 Attestant Limited.
// Licensed under the Apache License, Version 2.0 (the "License");
// you may not use this file except in compliance with the License.
// You may obtain a copy of the License at
//
//     http://www.apache.org/licenses/LICENSE-2.0
//
// Unless required by applicable law or agreed to in writing, software
// distributed under the License is distributed on an "AS IS" BASIS,
// WITHOUT WARRANTIES OR CONDITIONS OF ANY KIND, either express or implied.
// See the License for the specific language governing permissions and
// limitations under the License.

package spec

import (
	"errors"
	"fmt"

	"github.com/prysmaticlabs/go-bitfield"

	"github.com/attestantio/go-eth2-client/spec/electra"
	"github.com/attestantio/go-eth2-client/spec/phase0"
)

// VersionedAttestation contains a versioned attestation.
type VersionedAttestation struct {
	Version        DataVersion
	ValidatorIndex *phase0.ValidatorIndex
	Phase0         *phase0.Attestation
	Altair         *phase0.Attestation
	Bellatrix      *phase0.Attestation
	Capella        *phase0.Attestation
	Deneb          *phase0.Attestation
	Electra        *electra.Attestation
<<<<<<< HEAD
	Fulu           *electra.Attestation
=======
	EIP7732        *electra.Attestation
>>>>>>> f861f154
}

// IsEmpty returns true if there is no block.
func (v *VersionedAttestation) IsEmpty() bool {
	return v.Phase0 == nil && v.Altair == nil && v.Bellatrix == nil && v.Capella == nil && v.Deneb == nil &&
		v.Electra == nil && v.EIP7732 == nil
}

// AggregationBits returns the aggregation bits of the attestation.
func (v *VersionedAttestation) AggregationBits() (bitfield.Bitlist, error) {
	switch v.Version {
	case DataVersionPhase0:
		if v.Phase0 == nil {
			return nil, errors.New("no Phase0 attestation")
		}

		return v.Phase0.AggregationBits, nil
	case DataVersionAltair:
		if v.Altair == nil {
			return nil, errors.New("no Altair attestation")
		}

		return v.Altair.AggregationBits, nil
	case DataVersionBellatrix:
		if v.Bellatrix == nil {
			return nil, errors.New("no Bellatrix attestation")
		}

		return v.Bellatrix.AggregationBits, nil
	case DataVersionCapella:
		if v.Capella == nil {
			return nil, errors.New("no Capella attestation")
		}

		return v.Capella.AggregationBits, nil
	case DataVersionDeneb:
		if v.Deneb == nil {
			return nil, errors.New("no Deneb attestation")
		}

		return v.Deneb.AggregationBits, nil
	case DataVersionElectra:
		if v.Electra == nil {
			return nil, errors.New("no Electra attestation")
		}

		return v.Electra.AggregationBits, nil
<<<<<<< HEAD
	case DataVersionFulu:
		if v.Fulu == nil {
			return nil, errors.New("no Fulu attestation")
		}

		return v.Fulu.AggregationBits, nil
=======
	case DataVersionEIP7732:
		if v.EIP7732 == nil {
			return nil, errors.New("no EIP7732 attestation")
		}

		return v.EIP7732.AggregationBits, nil
>>>>>>> f861f154
	default:
		return nil, errors.New("unknown version")
	}
}

// Data returns the data of the attestation.
func (v *VersionedAttestation) Data() (*phase0.AttestationData, error) {
	switch v.Version {
	case DataVersionPhase0:
		if v.Phase0 == nil {
			return nil, errors.New("no Phase0 attestation")
		}

		return v.Phase0.Data, nil
	case DataVersionAltair:
		if v.Altair == nil {
			return nil, errors.New("no Altair attestation")
		}

		return v.Altair.Data, nil
	case DataVersionBellatrix:
		if v.Bellatrix == nil {
			return nil, errors.New("no Bellatrix attestation")
		}

		return v.Bellatrix.Data, nil
	case DataVersionCapella:
		if v.Capella == nil {
			return nil, errors.New("no Capella attestation")
		}

		return v.Capella.Data, nil
	case DataVersionDeneb:
		if v.Deneb == nil {
			return nil, errors.New("no Deneb attestation")
		}

		return v.Deneb.Data, nil
	case DataVersionElectra:
		if v.Electra == nil {
			return nil, errors.New("no Electra attestation")
		}

		return v.Electra.Data, nil
<<<<<<< HEAD
	case DataVersionFulu:
		if v.Fulu == nil {
			return nil, errors.New("no Fulu attestation")
		}

		return v.Fulu.Data, nil
=======
	case DataVersionEIP7732:
		if v.EIP7732 == nil {
			return nil, errors.New("no EIP7732 attestation")
		}

		return v.EIP7732.Data, nil
>>>>>>> f861f154
	default:
		return nil, fmt.Errorf("unknown version: %d", v.Version)
	}
}

// CommitteeBits returns the committee bits of the attestation.
func (v *VersionedAttestation) CommitteeBits() (bitfield.Bitvector64, error) {
	switch v.Version {
	case DataVersionPhase0, DataVersionAltair, DataVersionBellatrix, DataVersionCapella, DataVersionDeneb:
		return nil, errors.New("attestation does not provide committee bits")
	case DataVersionElectra:
		if v.Electra == nil {
			return nil, errors.New("no Electra attestation")
		}

		return v.Electra.CommitteeBits, nil
<<<<<<< HEAD
	case DataVersionFulu:
		if v.Fulu == nil {
			return nil, errors.New("no Fulu attestation")
		}

		return v.Fulu.CommitteeBits, nil
=======
	case DataVersionEIP7732:
		if v.EIP7732 == nil {
			return nil, errors.New("no EIP7732 attestation")
		}

		return v.EIP7732.CommitteeBits, nil
>>>>>>> f861f154
	default:
		return nil, errors.New("unknown version")
	}
}

// CommitteeIndex returns the index if only one bit is set, otherwise error.
func (v *VersionedAttestation) CommitteeIndex() (phase0.CommitteeIndex, error) {
	switch v.Version {
	case DataVersionPhase0:
		if v.Phase0 == nil {
			return 0, errors.New("no Phase0 attestation")
		}

		return v.Phase0.Data.Index, nil
	case DataVersionAltair:
		if v.Altair == nil {
			return 0, errors.New("no Altair attestation")
		}

		return v.Altair.Data.Index, nil
	case DataVersionBellatrix:
		if v.Bellatrix == nil {
			return 0, errors.New("no Bellatrix attestation")
		}

		return v.Bellatrix.Data.Index, nil
	case DataVersionCapella:
		if v.Capella == nil {
			return 0, errors.New("no Capella attestation")
		}

		return v.Capella.Data.Index, nil
	case DataVersionDeneb:
		if v.Deneb == nil {
			return 0, errors.New("no Deneb attestation")
		}

		return v.Deneb.Data.Index, nil
	case DataVersionElectra:
		if v.Electra == nil {
			return 0, errors.New("no Electra attestation")
		}

		return v.Electra.CommitteeIndex()
<<<<<<< HEAD
	case DataVersionFulu:
		if v.Fulu == nil {
			return 0, errors.New("no Fulu attestation")
		}

		return v.Fulu.CommitteeIndex()
=======
	case DataVersionEIP7732:
		if v.EIP7732 == nil {
			return 0, errors.New("no EIP7732 attestation")
		}

		return v.EIP7732.CommitteeIndex()
>>>>>>> f861f154
	default:
		return 0, errors.New("unknown version")
	}
}

func (v *VersionedAttestation) HashTreeRoot() ([32]byte, error) {
	switch v.Version {
	case DataVersionPhase0:
		if v.Phase0 == nil {
			return [32]byte{}, errors.New("no Phase0 attestation")
		}

		return v.Phase0.HashTreeRoot()
	case DataVersionAltair:
		if v.Altair == nil {
			return [32]byte{}, errors.New("no Altair attestation")
		}

		return v.Altair.HashTreeRoot()
	case DataVersionBellatrix:
		if v.Bellatrix == nil {
			return [32]byte{}, errors.New("no Bellatrix attestation")
		}

		return v.Bellatrix.HashTreeRoot()
	case DataVersionCapella:
		if v.Capella == nil {
			return [32]byte{}, errors.New("no Capella attestation")
		}

		return v.Capella.HashTreeRoot()
	case DataVersionDeneb:
		if v.Deneb == nil {
			return [32]byte{}, errors.New("no Deneb attestation")
		}

		return v.Deneb.HashTreeRoot()
	case DataVersionElectra:
		if v.Electra == nil {
			return [32]byte{}, errors.New("no Electra attestation")
		}

		return v.Electra.HashTreeRoot()
<<<<<<< HEAD
	case DataVersionFulu:
		if v.Fulu == nil {
			return [32]byte{}, errors.New("no Fulu attestation")
		}

		return v.Fulu.HashTreeRoot()
=======
	case DataVersionEIP7732:
		if v.EIP7732 == nil {
			return [32]byte{}, errors.New("no EIP7732 attestation")
		}

		return v.EIP7732.HashTreeRoot()
>>>>>>> f861f154
	default:
		return [32]byte{}, errors.New("unknown version")
	}
}

// Signature returns the signature of the attestation.
func (v *VersionedAttestation) Signature() (phase0.BLSSignature, error) {
	switch v.Version {
	case DataVersionPhase0:
		if v.Phase0 == nil {
			return phase0.BLSSignature{}, errors.New("no Phase0 attestation")
		}

		return v.Phase0.Signature, nil
	case DataVersionAltair:
		if v.Altair == nil {
			return phase0.BLSSignature{}, errors.New("no Altair attestation")
		}

		return v.Altair.Signature, nil
	case DataVersionBellatrix:
		if v.Bellatrix == nil {
			return phase0.BLSSignature{}, errors.New("no Bellatrix attestation")
		}

		return v.Bellatrix.Signature, nil
	case DataVersionCapella:
		if v.Capella == nil {
			return phase0.BLSSignature{}, errors.New("no Capella attestation")
		}

		return v.Capella.Signature, nil
	case DataVersionDeneb:
		if v.Deneb == nil {
			return phase0.BLSSignature{}, errors.New("no Deneb attestation")
		}

		return v.Deneb.Signature, nil
	case DataVersionElectra:
		if v.Electra == nil {
			return phase0.BLSSignature{}, errors.New("no Electra attestation")
		}

		return v.Electra.Signature, nil
<<<<<<< HEAD
	case DataVersionFulu:
		if v.Fulu == nil {
			return phase0.BLSSignature{}, errors.New("no Fulu attestation")
		}

		return v.Fulu.Signature, nil
=======
	case DataVersionEIP7732:
		if v.EIP7732 == nil {
			return phase0.BLSSignature{}, errors.New("no EIP7732 attestation")
		}

		return v.EIP7732.Signature, nil
>>>>>>> f861f154
	default:
		return phase0.BLSSignature{}, errors.New("unknown version")
	}
}

// String returns a string version of the structure.
func (v *VersionedAttestation) String() string {
	switch v.Version {
	case DataVersionPhase0:
		if v.Phase0 == nil {
			return ""
		}

		return v.Phase0.String()
	case DataVersionAltair:
		if v.Altair == nil {
			return ""
		}

		return v.Altair.String()
	case DataVersionBellatrix:
		if v.Bellatrix == nil {
			return ""
		}

		return v.Bellatrix.String()
	case DataVersionCapella:
		if v.Capella == nil {
			return ""
		}

		return v.Capella.String()
	case DataVersionDeneb:
		if v.Deneb == nil {
			return ""
		}

		return v.Deneb.String()
	case DataVersionElectra:
		if v.Electra == nil {
			return ""
		}

		return v.Electra.String()
<<<<<<< HEAD
	case DataVersionFulu:
		if v.Fulu == nil {
			return ""
		}

		return v.Fulu.String()
=======
	case DataVersionEIP7732:
		if v.EIP7732 == nil {
			return ""
		}

		return v.EIP7732.String()
>>>>>>> f861f154
	default:
		return "unknown version"
	}
}<|MERGE_RESOLUTION|>--- conflicted
+++ resolved
@@ -33,11 +33,8 @@
 	Capella        *phase0.Attestation
 	Deneb          *phase0.Attestation
 	Electra        *electra.Attestation
-<<<<<<< HEAD
 	Fulu           *electra.Attestation
-=======
 	EIP7732        *electra.Attestation
->>>>>>> f861f154
 }
 
 // IsEmpty returns true if there is no block.
@@ -85,21 +82,18 @@
 		}
 
 		return v.Electra.AggregationBits, nil
-<<<<<<< HEAD
 	case DataVersionFulu:
 		if v.Fulu == nil {
 			return nil, errors.New("no Fulu attestation")
 		}
 
 		return v.Fulu.AggregationBits, nil
-=======
 	case DataVersionEIP7732:
 		if v.EIP7732 == nil {
 			return nil, errors.New("no EIP7732 attestation")
 		}
 
 		return v.EIP7732.AggregationBits, nil
->>>>>>> f861f154
 	default:
 		return nil, errors.New("unknown version")
 	}
@@ -144,21 +138,18 @@
 		}
 
 		return v.Electra.Data, nil
-<<<<<<< HEAD
 	case DataVersionFulu:
 		if v.Fulu == nil {
 			return nil, errors.New("no Fulu attestation")
 		}
 
 		return v.Fulu.Data, nil
-=======
 	case DataVersionEIP7732:
 		if v.EIP7732 == nil {
 			return nil, errors.New("no EIP7732 attestation")
 		}
 
 		return v.EIP7732.Data, nil
->>>>>>> f861f154
 	default:
 		return nil, fmt.Errorf("unknown version: %d", v.Version)
 	}
@@ -175,21 +166,18 @@
 		}
 
 		return v.Electra.CommitteeBits, nil
-<<<<<<< HEAD
 	case DataVersionFulu:
 		if v.Fulu == nil {
 			return nil, errors.New("no Fulu attestation")
 		}
 
 		return v.Fulu.CommitteeBits, nil
-=======
 	case DataVersionEIP7732:
 		if v.EIP7732 == nil {
 			return nil, errors.New("no EIP7732 attestation")
 		}
 
 		return v.EIP7732.CommitteeBits, nil
->>>>>>> f861f154
 	default:
 		return nil, errors.New("unknown version")
 	}
@@ -234,21 +222,18 @@
 		}
 
 		return v.Electra.CommitteeIndex()
-<<<<<<< HEAD
 	case DataVersionFulu:
 		if v.Fulu == nil {
 			return 0, errors.New("no Fulu attestation")
 		}
 
 		return v.Fulu.CommitteeIndex()
-=======
 	case DataVersionEIP7732:
 		if v.EIP7732 == nil {
 			return 0, errors.New("no EIP7732 attestation")
 		}
 
 		return v.EIP7732.CommitteeIndex()
->>>>>>> f861f154
 	default:
 		return 0, errors.New("unknown version")
 	}
@@ -292,21 +277,18 @@
 		}
 
 		return v.Electra.HashTreeRoot()
-<<<<<<< HEAD
 	case DataVersionFulu:
 		if v.Fulu == nil {
 			return [32]byte{}, errors.New("no Fulu attestation")
 		}
 
 		return v.Fulu.HashTreeRoot()
-=======
 	case DataVersionEIP7732:
 		if v.EIP7732 == nil {
 			return [32]byte{}, errors.New("no EIP7732 attestation")
 		}
 
 		return v.EIP7732.HashTreeRoot()
->>>>>>> f861f154
 	default:
 		return [32]byte{}, errors.New("unknown version")
 	}
@@ -351,21 +333,18 @@
 		}
 
 		return v.Electra.Signature, nil
-<<<<<<< HEAD
 	case DataVersionFulu:
 		if v.Fulu == nil {
 			return phase0.BLSSignature{}, errors.New("no Fulu attestation")
 		}
 
 		return v.Fulu.Signature, nil
-=======
 	case DataVersionEIP7732:
 		if v.EIP7732 == nil {
 			return phase0.BLSSignature{}, errors.New("no EIP7732 attestation")
 		}
 
 		return v.EIP7732.Signature, nil
->>>>>>> f861f154
 	default:
 		return phase0.BLSSignature{}, errors.New("unknown version")
 	}
@@ -410,21 +389,18 @@
 		}
 
 		return v.Electra.String()
-<<<<<<< HEAD
 	case DataVersionFulu:
 		if v.Fulu == nil {
 			return ""
 		}
 
 		return v.Fulu.String()
-=======
 	case DataVersionEIP7732:
 		if v.EIP7732 == nil {
 			return ""
 		}
 
 		return v.EIP7732.String()
->>>>>>> f861f154
 	default:
 		return "unknown version"
 	}
