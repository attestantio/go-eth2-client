// Copyright © 2024 Attestant Limited.
// Licensed under the Apache License, Version 2.0 (the "License");
// you may not use this file except in compliance with the License.
// You may obtain a copy of the License at
//
//     http://www.apache.org/licenses/LICENSE-2.0
//
// Unless required by applicable law or agreed to in writing, software
// distributed under the License is distributed on an "AS IS" BASIS,
// WITHOUT WARRANTIES OR CONDITIONS OF ANY KIND, either express or implied.
// See the License for the specific language governing permissions and
// limitations under the License.

package spec

import (
	"errors"

	"github.com/attestantio/go-eth2-client/spec/electra"
	"github.com/attestantio/go-eth2-client/spec/phase0"
)

// VersionedIndexedAttestation contains a versioned indexed attestation.
type VersionedIndexedAttestation struct {
	Version   DataVersion
	Phase0    *phase0.IndexedAttestation
	Altair    *phase0.IndexedAttestation
	Bellatrix *phase0.IndexedAttestation
	Capella   *phase0.IndexedAttestation
	Deneb     *phase0.IndexedAttestation
	Electra   *electra.IndexedAttestation
	Fulu      *electra.IndexedAttestation
	Eip7805   *electra.IndexedAttestation
}

// IsEmpty returns true if there is no block.
func (v *VersionedIndexedAttestation) IsEmpty() bool {
<<<<<<< HEAD
	return v.Phase0 == nil && v.Altair == nil && v.Bellatrix == nil && v.Capella == nil && v.Deneb == nil && v.Electra == nil && v.Eip7805 == nil
=======
	return v.Phase0 == nil && v.Altair == nil && v.Bellatrix == nil &&
		v.Capella == nil && v.Deneb == nil && v.Electra == nil && v.Fulu == nil
>>>>>>> c819f2c7
}

// AttestingIndices returns the attesting indices of the indexed attestation.
func (v *VersionedIndexedAttestation) AttestingIndices() ([]uint64, error) {
	switch v.Version {
	case DataVersionPhase0:
		if v.Phase0 == nil {
			return nil, errors.New("no Phase0 indexed attestation")
		}

		return v.Phase0.AttestingIndices, nil
	case DataVersionAltair:
		if v.Altair == nil {
			return nil, errors.New("no Altair indexed attestation")
		}

		return v.Altair.AttestingIndices, nil
	case DataVersionBellatrix:
		if v.Bellatrix == nil {
			return nil, errors.New("no Bellatrix indexed attestation")
		}

		return v.Bellatrix.AttestingIndices, nil
	case DataVersionCapella:
		if v.Capella == nil {
			return nil, errors.New("no Capella indexed attestation")
		}

		return v.Capella.AttestingIndices, nil
	case DataVersionDeneb:
		if v.Deneb == nil {
			return nil, errors.New("no Deneb indexed attestation")
		}

		return v.Deneb.AttestingIndices, nil
	case DataVersionElectra:
		if v.Electra == nil {
			return nil, errors.New("no Electra indexed attestation")
		}

		return v.Electra.AttestingIndices, nil
	case DataVersionFulu:
		if v.Fulu == nil {
			return nil, errors.New("no Fulu indexed attestation")
		}

		return v.Fulu.AttestingIndices, nil
	case DataVersionEip7805:
		if v.Eip7805 == nil {
			return nil, errors.New("no EIP7805 indexed attestation")
		}

		return v.Eip7805.AttestingIndices, nil
	default:
		return nil, errors.New("unknown version")
	}
}

// Data returns the data of the indexed attestation.
func (v *VersionedIndexedAttestation) Data() (*phase0.AttestationData, error) {
	switch v.Version {
	case DataVersionPhase0:
		if v.Phase0 == nil {
			return nil, errors.New("no Phase0 indexed attestation")
		}

		return v.Phase0.Data, nil
	case DataVersionAltair:
		if v.Altair == nil {
			return nil, errors.New("no Altair indexed attestation")
		}

		return v.Altair.Data, nil
	case DataVersionBellatrix:
		if v.Bellatrix == nil {
			return nil, errors.New("no Bellatrix indexed attestation")
		}

		return v.Bellatrix.Data, nil
	case DataVersionCapella:
		if v.Capella == nil {
			return nil, errors.New("no Capella indexed attestation")
		}

		return v.Capella.Data, nil
	case DataVersionDeneb:
		if v.Deneb == nil {
			return nil, errors.New("no Deneb indexed attestation")
		}

		return v.Deneb.Data, nil
	case DataVersionElectra:
		if v.Electra == nil {
			return nil, errors.New("no Electra indexed attestation")
		}

		return v.Electra.Data, nil
	case DataVersionFulu:
		if v.Fulu == nil {
			return nil, errors.New("no Fulu indexed attestation")
		}

		return v.Fulu.Data, nil
	case DataVersionEip7805:
		if v.Eip7805 == nil {
			return nil, errors.New("no EIP7805 indexed attestation")
		}

		return v.Eip7805.Data, nil
	default:
		return nil, errors.New("unknown version")
	}
}

// Signature returns the signature of the indexed attestation.
func (v *VersionedIndexedAttestation) Signature() (phase0.BLSSignature, error) {
	switch v.Version {
	case DataVersionPhase0:
		if v.Phase0 == nil {
			return phase0.BLSSignature{}, errors.New("no Phase0 indexed attestation")
		}

		return v.Phase0.Signature, nil
	case DataVersionAltair:
		if v.Altair == nil {
			return phase0.BLSSignature{}, errors.New("no Altair indexed attestation")
		}

		return v.Altair.Signature, nil
	case DataVersionBellatrix:
		if v.Bellatrix == nil {
			return phase0.BLSSignature{}, errors.New("no Bellatrix indexed attestation")
		}

		return v.Bellatrix.Signature, nil
	case DataVersionCapella:
		if v.Capella == nil {
			return phase0.BLSSignature{}, errors.New("no Capella indexed attestation")
		}

		return v.Capella.Signature, nil
	case DataVersionDeneb:
		if v.Deneb == nil {
			return phase0.BLSSignature{}, errors.New("no Deneb indexed attestation")
		}

		return v.Deneb.Signature, nil
	case DataVersionElectra:
		if v.Electra == nil {
			return phase0.BLSSignature{}, errors.New("no Electra indexed attestation")
		}

		return v.Electra.Signature, nil
	case DataVersionFulu:
		if v.Fulu == nil {
			return phase0.BLSSignature{}, errors.New("no Fulu indexed attestation")
		}

		return v.Fulu.Signature, nil
	case DataVersionEip7805:
		if v.Eip7805 == nil {
			return phase0.BLSSignature{}, errors.New("no EIP7805 indexed attestation")
		}

		return v.Eip7805.Signature, nil
	default:
		return phase0.BLSSignature{}, errors.New("unknown version")
	}
}

// String returns a string version of the structure.
func (v *VersionedIndexedAttestation) String() string {
	switch v.Version {
	case DataVersionPhase0:
		if v.Phase0 == nil {
			return ""
		}

		return v.Phase0.String()
	case DataVersionAltair:
		if v.Altair == nil {
			return ""
		}

		return v.Altair.String()
	case DataVersionBellatrix:
		if v.Bellatrix == nil {
			return ""
		}

		return v.Bellatrix.String()
	case DataVersionCapella:
		if v.Capella == nil {
			return ""
		}

		return v.Capella.String()
	case DataVersionDeneb:
		if v.Deneb == nil {
			return ""
		}

		return v.Deneb.String()
	case DataVersionElectra:
		if v.Electra == nil {
			return ""
		}

		return v.Electra.String()
	case DataVersionFulu:
		if v.Fulu == nil {
			return ""
		}

		return v.Fulu.String()
	case DataVersionEip7805:
		if v.Eip7805 == nil {
			return ""
		}

		return v.Eip7805.String()
	default:
		return "unknown version"
	}
}<|MERGE_RESOLUTION|>--- conflicted
+++ resolved
@@ -35,12 +35,9 @@
 
 // IsEmpty returns true if there is no block.
 func (v *VersionedIndexedAttestation) IsEmpty() bool {
-<<<<<<< HEAD
-	return v.Phase0 == nil && v.Altair == nil && v.Bellatrix == nil && v.Capella == nil && v.Deneb == nil && v.Electra == nil && v.Eip7805 == nil
-=======
 	return v.Phase0 == nil && v.Altair == nil && v.Bellatrix == nil &&
-		v.Capella == nil && v.Deneb == nil && v.Electra == nil && v.Fulu == nil
->>>>>>> c819f2c7
+		v.Capella == nil && v.Deneb == nil && v.Electra == nil &&
+		v.Fulu == nil && v.Eip7805 == nil
 }
 
 // AttestingIndices returns the attesting indices of the indexed attestation.
