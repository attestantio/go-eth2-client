// Copyright © 2024 Attestant Limited.
// Licensed under the Apache License, Version 2.0 (the "License");
// you may not use this file except in compliance with the License.
// You may obtain a copy of the License at
//
//     http://www.apache.org/licenses/LICENSE-2.0
//
// Unless required by applicable law or agreed to in writing, software
// distributed under the License is distributed on an "AS IS" BASIS,
// WITHOUT WARRANTIES OR CONDITIONS OF ANY KIND, either express or implied.
// See the License for the specific language governing permissions and
// limitations under the License.

package spec

import (
	"errors"

	"github.com/attestantio/go-eth2-client/spec/electra"
	"github.com/attestantio/go-eth2-client/spec/phase0"
)

// VersionedIndexedAttestation contains a versioned indexed attestation.
type VersionedIndexedAttestation struct {
	Version   DataVersion
	Phase0    *phase0.IndexedAttestation
	Altair    *phase0.IndexedAttestation
	Bellatrix *phase0.IndexedAttestation
	Capella   *phase0.IndexedAttestation
	Deneb     *phase0.IndexedAttestation
	Electra   *electra.IndexedAttestation
<<<<<<< HEAD
	Eip7805   *electra.IndexedAttestation
=======
	Fulu      *electra.IndexedAttestation
>>>>>>> 1d7c6ee3
}

// IsEmpty returns true if there is no block.
func (v *VersionedIndexedAttestation) IsEmpty() bool {
	return v.Phase0 == nil && v.Altair == nil && v.Bellatrix == nil && v.Capella == nil && v.Deneb == nil && v.Electra == nil && v.Eip7805 == nil
}

// AttestingIndices returns the attesting indices of the indexed attestation.
func (v *VersionedIndexedAttestation) AttestingIndices() ([]uint64, error) {
	switch v.Version {
	case DataVersionPhase0:
		if v.Phase0 == nil {
			return nil, errors.New("no Phase0 indexed attestation")
		}

		return v.Phase0.AttestingIndices, nil
	case DataVersionAltair:
		if v.Altair == nil {
			return nil, errors.New("no Altair indexed attestation")
		}

		return v.Altair.AttestingIndices, nil
	case DataVersionBellatrix:
		if v.Bellatrix == nil {
			return nil, errors.New("no Bellatrix indexed attestation")
		}

		return v.Bellatrix.AttestingIndices, nil
	case DataVersionCapella:
		if v.Capella == nil {
			return nil, errors.New("no Capella indexed attestation")
		}

		return v.Capella.AttestingIndices, nil
	case DataVersionDeneb:
		if v.Deneb == nil {
			return nil, errors.New("no Deneb indexed attestation")
		}

		return v.Deneb.AttestingIndices, nil
	case DataVersionElectra:
		if v.Electra == nil {
			return nil, errors.New("no Electra indexed attestation")
		}

		return v.Electra.AttestingIndices, nil
<<<<<<< HEAD
	case DataVersionEip7805:
		if v.Eip7805 == nil {
			return nil, errors.New("no EIP7805 indexed attestation")
		}

		return v.Eip7805.AttestingIndices, nil
=======
	case DataVersionFulu:
		if v.Fulu == nil {
			return nil, errors.New("no Fulu indexed attestation")
		}

		return v.Fulu.AttestingIndices, nil
>>>>>>> 1d7c6ee3
	default:
		return nil, errors.New("unknown version")
	}
}

// Data returns the data of the indexed attestation.
func (v *VersionedIndexedAttestation) Data() (*phase0.AttestationData, error) {
	switch v.Version {
	case DataVersionPhase0:
		if v.Phase0 == nil {
			return nil, errors.New("no Phase0 indexed attestation")
		}

		return v.Phase0.Data, nil
	case DataVersionAltair:
		if v.Altair == nil {
			return nil, errors.New("no Altair indexed attestation")
		}

		return v.Altair.Data, nil
	case DataVersionBellatrix:
		if v.Bellatrix == nil {
			return nil, errors.New("no Bellatrix indexed attestation")
		}

		return v.Bellatrix.Data, nil
	case DataVersionCapella:
		if v.Capella == nil {
			return nil, errors.New("no Capella indexed attestation")
		}

		return v.Capella.Data, nil
	case DataVersionDeneb:
		if v.Deneb == nil {
			return nil, errors.New("no Deneb indexed attestation")
		}

		return v.Deneb.Data, nil
	case DataVersionElectra:
		if v.Electra == nil {
			return nil, errors.New("no Electra indexed attestation")
		}

		return v.Electra.Data, nil
<<<<<<< HEAD
	case DataVersionEip7805:
		if v.Eip7805 == nil {
			return nil, errors.New("no EIP7805 indexed attestation")
		}

		return v.Eip7805.Data, nil
=======
	case DataVersionFulu:
		if v.Fulu == nil {
			return nil, errors.New("no Fulu indexed attestation")
		}

		return v.Fulu.Data, nil
>>>>>>> 1d7c6ee3
	default:
		return nil, errors.New("unknown version")
	}
}

// Signature returns the signature of the indexed attestation.
func (v *VersionedIndexedAttestation) Signature() (phase0.BLSSignature, error) {
	switch v.Version {
	case DataVersionPhase0:
		if v.Phase0 == nil {
			return phase0.BLSSignature{}, errors.New("no Phase0 indexed attestation")
		}

		return v.Phase0.Signature, nil
	case DataVersionAltair:
		if v.Altair == nil {
			return phase0.BLSSignature{}, errors.New("no Altair indexed attestation")
		}

		return v.Altair.Signature, nil
	case DataVersionBellatrix:
		if v.Bellatrix == nil {
			return phase0.BLSSignature{}, errors.New("no Bellatrix indexed attestation")
		}

		return v.Bellatrix.Signature, nil
	case DataVersionCapella:
		if v.Capella == nil {
			return phase0.BLSSignature{}, errors.New("no Capella indexed attestation")
		}

		return v.Capella.Signature, nil
	case DataVersionDeneb:
		if v.Deneb == nil {
			return phase0.BLSSignature{}, errors.New("no Deneb indexed attestation")
		}

		return v.Deneb.Signature, nil
	case DataVersionElectra:
		if v.Electra == nil {
			return phase0.BLSSignature{}, errors.New("no Electra indexed attestation")
		}

		return v.Electra.Signature, nil
<<<<<<< HEAD
	case DataVersionEip7805:
		if v.Eip7805 == nil {
			return phase0.BLSSignature{}, errors.New("no EIP7805 indexed attestation")
		}

		return v.Eip7805.Signature, nil
=======
	case DataVersionFulu:
		if v.Fulu == nil {
			return phase0.BLSSignature{}, errors.New("no Fulu indexed attestation")
		}

		return v.Fulu.Signature, nil
>>>>>>> 1d7c6ee3
	default:
		return phase0.BLSSignature{}, errors.New("unknown version")
	}
}

// String returns a string version of the structure.
func (v *VersionedIndexedAttestation) String() string {
	switch v.Version {
	case DataVersionPhase0:
		if v.Phase0 == nil {
			return ""
		}

		return v.Phase0.String()
	case DataVersionAltair:
		if v.Altair == nil {
			return ""
		}

		return v.Altair.String()
	case DataVersionBellatrix:
		if v.Bellatrix == nil {
			return ""
		}

		return v.Bellatrix.String()
	case DataVersionCapella:
		if v.Capella == nil {
			return ""
		}

		return v.Capella.String()
	case DataVersionDeneb:
		if v.Deneb == nil {
			return ""
		}

		return v.Deneb.String()
	case DataVersionElectra:
		if v.Electra == nil {
			return ""
		}

		return v.Electra.String()
<<<<<<< HEAD
	case DataVersionEip7805:
		if v.Eip7805 == nil {
			return ""
		}

		return v.Eip7805.String()
=======
	case DataVersionFulu:
		if v.Fulu == nil {
			return ""
		}

		return v.Fulu.String()
>>>>>>> 1d7c6ee3
	default:
		return "unknown version"
	}
}<|MERGE_RESOLUTION|>--- conflicted
+++ resolved
@@ -29,11 +29,8 @@
 	Capella   *phase0.IndexedAttestation
 	Deneb     *phase0.IndexedAttestation
 	Electra   *electra.IndexedAttestation
-<<<<<<< HEAD
+	Fulu      *electra.IndexedAttestation
 	Eip7805   *electra.IndexedAttestation
-=======
-	Fulu      *electra.IndexedAttestation
->>>>>>> 1d7c6ee3
 }
 
 // IsEmpty returns true if there is no block.
@@ -80,21 +77,18 @@
 		}
 
 		return v.Electra.AttestingIndices, nil
-<<<<<<< HEAD
+	case DataVersionFulu:
+		if v.Fulu == nil {
+			return nil, errors.New("no Fulu indexed attestation")
+		}
+
+		return v.Fulu.AttestingIndices, nil
 	case DataVersionEip7805:
 		if v.Eip7805 == nil {
 			return nil, errors.New("no EIP7805 indexed attestation")
 		}
 
 		return v.Eip7805.AttestingIndices, nil
-=======
-	case DataVersionFulu:
-		if v.Fulu == nil {
-			return nil, errors.New("no Fulu indexed attestation")
-		}
-
-		return v.Fulu.AttestingIndices, nil
->>>>>>> 1d7c6ee3
 	default:
 		return nil, errors.New("unknown version")
 	}
@@ -139,21 +133,18 @@
 		}
 
 		return v.Electra.Data, nil
-<<<<<<< HEAD
+	case DataVersionFulu:
+		if v.Fulu == nil {
+			return nil, errors.New("no Fulu indexed attestation")
+		}
+
+		return v.Fulu.Data, nil
 	case DataVersionEip7805:
 		if v.Eip7805 == nil {
 			return nil, errors.New("no EIP7805 indexed attestation")
 		}
 
 		return v.Eip7805.Data, nil
-=======
-	case DataVersionFulu:
-		if v.Fulu == nil {
-			return nil, errors.New("no Fulu indexed attestation")
-		}
-
-		return v.Fulu.Data, nil
->>>>>>> 1d7c6ee3
 	default:
 		return nil, errors.New("unknown version")
 	}
@@ -198,21 +189,18 @@
 		}
 
 		return v.Electra.Signature, nil
-<<<<<<< HEAD
+	case DataVersionFulu:
+		if v.Fulu == nil {
+			return phase0.BLSSignature{}, errors.New("no Fulu indexed attestation")
+		}
+
+		return v.Fulu.Signature, nil
 	case DataVersionEip7805:
 		if v.Eip7805 == nil {
 			return phase0.BLSSignature{}, errors.New("no EIP7805 indexed attestation")
 		}
 
 		return v.Eip7805.Signature, nil
-=======
-	case DataVersionFulu:
-		if v.Fulu == nil {
-			return phase0.BLSSignature{}, errors.New("no Fulu indexed attestation")
-		}
-
-		return v.Fulu.Signature, nil
->>>>>>> 1d7c6ee3
 	default:
 		return phase0.BLSSignature{}, errors.New("unknown version")
 	}
@@ -257,21 +245,18 @@
 		}
 
 		return v.Electra.String()
-<<<<<<< HEAD
+	case DataVersionFulu:
+		if v.Fulu == nil {
+			return ""
+		}
+
+		return v.Fulu.String()
 	case DataVersionEip7805:
 		if v.Eip7805 == nil {
 			return ""
 		}
 
 		return v.Eip7805.String()
-=======
-	case DataVersionFulu:
-		if v.Fulu == nil {
-			return ""
-		}
-
-		return v.Fulu.String()
->>>>>>> 1d7c6ee3
 	default:
 		return "unknown version"
 	}
