// Copyright © 2020 - 2024 Attestant Limited.
// Licensed under the Apache License, Version 2.0 (the "License");
// you may not use this file except in compliance with the License.
// You may obtain a copy of the License at
//
//     http://www.apache.org/licenses/LICENSE-2.0
//
// Unless required by applicable law or agreed to in writing, software
// distributed under the License is distributed on an "AS IS" BASIS,
// WITHOUT WARRANTIES OR CONDITIONS OF ANY KIND, either express or implied.
// See the License for the specific language governing permissions and
// limitations under the License.

package http

import (
	"bytes"
	"context"
	"errors"
	"fmt"

	"github.com/attestantio/go-eth2-client/spec/eip7732"
	"github.com/attestantio/go-eth2-client/spec/electra"

	client "github.com/attestantio/go-eth2-client"
	"github.com/attestantio/go-eth2-client/api"
	"github.com/attestantio/go-eth2-client/spec"
	"github.com/attestantio/go-eth2-client/spec/altair"
	"github.com/attestantio/go-eth2-client/spec/bellatrix"
	"github.com/attestantio/go-eth2-client/spec/capella"
	"github.com/attestantio/go-eth2-client/spec/deneb"
	"github.com/attestantio/go-eth2-client/spec/phase0"
	dynssz "github.com/pk910/dynamic-ssz"
)

// SignedBeaconBlock fetches a signed beacon block given a block ID.
func (s *Service) SignedBeaconBlock(ctx context.Context,
	opts *api.SignedBeaconBlockOpts,
) (
	*api.Response[*spec.VersionedSignedBeaconBlock],
	error,
) {
	if err := s.assertIsActive(ctx); err != nil {
		return nil, err
	}
	if opts == nil {
		return nil, client.ErrNoOptions
	}
	if opts.Block == "" {
		return nil, errors.Join(errors.New("no block specified"), client.ErrInvalidOptions)
	}

	endpoint := fmt.Sprintf("/eth/v2/beacon/blocks/%s", opts.Block)
	httpResponse, err := s.get(ctx, endpoint, "", &opts.Common, true)
	if err != nil {
		return nil, err
	}

	var response *api.Response[*spec.VersionedSignedBeaconBlock]
	switch httpResponse.contentType {
	case ContentTypeSSZ:
		response, err = s.signedBeaconBlockFromSSZ(ctx, httpResponse)
	case ContentTypeJSON:
		response, err = s.signedBeaconBlockFromJSON(httpResponse)
	default:
		return nil, fmt.Errorf("unhandled content type %v", httpResponse.contentType)
	}
	if err != nil {
		return nil, err
	}

	return response, nil
}

func (s *Service) signedBeaconBlockFromSSZ(ctx context.Context,
	res *httpResponse,
) (
	*api.Response[*spec.VersionedSignedBeaconBlock],
	error,
) {
	response := &api.Response[*spec.VersionedSignedBeaconBlock]{
		Data: &spec.VersionedSignedBeaconBlock{
			Version: res.consensusVersion,
		},
		Metadata: metadataFromHeaders(res.headers),
	}

	var dynSSZ *dynssz.DynSsz
	if s.customSpecSupport {
		specs, err := s.Spec(ctx, &api.SpecOpts{})
		if err != nil {
			return nil, errors.Join(errors.New("failed to request specs"), err)
		}

		dynSSZ = dynssz.NewDynSsz(specs.Data)
	}

	var err error
	switch res.consensusVersion {
	case spec.DataVersionPhase0:
		response.Data.Phase0 = &phase0.SignedBeaconBlock{}
		if s.customSpecSupport {
			err = dynSSZ.UnmarshalSSZ(response.Data.Phase0, res.body)
		} else {
			err = response.Data.Phase0.UnmarshalSSZ(res.body)
		}
		if err != nil {
			return nil, errors.Join(errors.New("failed to decode phase0 signed beacon block"), err)
		}
	case spec.DataVersionAltair:
		response.Data.Altair = &altair.SignedBeaconBlock{}
		if s.customSpecSupport {
			err = dynSSZ.UnmarshalSSZ(response.Data.Altair, res.body)
		} else {
			err = response.Data.Altair.UnmarshalSSZ(res.body)
		}
		if err != nil {
			return nil, errors.Join(errors.New("failed to decode altair signed beacon block"), err)
		}
	case spec.DataVersionBellatrix:
		response.Data.Bellatrix = &bellatrix.SignedBeaconBlock{}
		if s.customSpecSupport {
			err = dynSSZ.UnmarshalSSZ(response.Data.Bellatrix, res.body)
		} else {
			err = response.Data.Bellatrix.UnmarshalSSZ(res.body)
		}
		if err != nil {
			return nil, errors.Join(errors.New("failed to decode bellatrix signed beacon block"), err)
		}
	case spec.DataVersionCapella:
		response.Data.Capella = &capella.SignedBeaconBlock{}
		if s.customSpecSupport {
			err = dynSSZ.UnmarshalSSZ(response.Data.Capella, res.body)
		} else {
			err = response.Data.Capella.UnmarshalSSZ(res.body)
		}
		if err != nil {
			return nil, errors.Join(errors.New("failed to decode capella signed beacon block"), err)
		}
	case spec.DataVersionDeneb:
		response.Data.Deneb = &deneb.SignedBeaconBlock{}
		if s.customSpecSupport {
			err = dynSSZ.UnmarshalSSZ(response.Data.Deneb, res.body)
		} else {
			err = response.Data.Deneb.UnmarshalSSZ(res.body)
		}
		if err != nil {
			return nil, errors.Join(errors.New("failed to decode deneb signed block contents"), err)
		}
	case spec.DataVersionElectra:
		response.Data.Electra = &electra.SignedBeaconBlock{}
		if s.customSpecSupport {
			err = dynSSZ.UnmarshalSSZ(response.Data.Electra, res.body)
		} else {
			err = response.Data.Electra.UnmarshalSSZ(res.body)
		}
		if err != nil {
			return nil, errors.Join(errors.New("failed to decode electra signed block contents"), err)
		}
<<<<<<< HEAD
	case spec.DataVersionEIP7732:
		response.Data.EIP7732 = &eip7732.SignedBeaconBlock{}
		if s.customSpecSupport {
			err = dynSSZ.UnmarshalSSZ(response.Data.EIP7732, res.body)
		} else {
			err = response.Data.EIP7732.UnmarshalSSZ(res.body)
		}
		if err != nil {
			return nil, errors.Join(errors.New("failed to decode eip7732 signed block contents"), err)
=======
	case spec.DataVersionFulu:
		response.Data.Fulu = &electra.SignedBeaconBlock{}
		if s.customSpecSupport {
			err = dynSSZ.UnmarshalSSZ(response.Data.Fulu, res.body)
		} else {
			err = response.Data.Fulu.UnmarshalSSZ(res.body)
		}
		if err != nil {
			return nil, errors.Join(errors.New("failed to decode fulu signed block contents"), err)
>>>>>>> dc292883
		}
	default:
		return nil, fmt.Errorf("unhandled block version %s", res.consensusVersion)
	}

	return response, nil
}

func (*Service) signedBeaconBlockFromJSON(res *httpResponse) (*api.Response[*spec.VersionedSignedBeaconBlock], error) {
	response := &api.Response[*spec.VersionedSignedBeaconBlock]{
		Data: &spec.VersionedSignedBeaconBlock{
			Version: res.consensusVersion,
		},
	}

	var err error
	switch res.consensusVersion {
	case spec.DataVersionPhase0:
		response.Data.Phase0, response.Metadata, err = decodeJSONResponse(bytes.NewReader(res.body),
			&phase0.SignedBeaconBlock{},
		)
	case spec.DataVersionAltair:
		response.Data.Altair, response.Metadata, err = decodeJSONResponse(bytes.NewReader(res.body),
			&altair.SignedBeaconBlock{},
		)
	case spec.DataVersionBellatrix:
		response.Data.Bellatrix, response.Metadata, err = decodeJSONResponse(bytes.NewReader(res.body),
			&bellatrix.SignedBeaconBlock{},
		)
	case spec.DataVersionCapella:
		response.Data.Capella, response.Metadata, err = decodeJSONResponse(bytes.NewReader(res.body),
			&capella.SignedBeaconBlock{},
		)
	case spec.DataVersionDeneb:
		response.Data.Deneb, response.Metadata, err = decodeJSONResponse(bytes.NewReader(res.body),
			&deneb.SignedBeaconBlock{},
		)
	case spec.DataVersionElectra:
		response.Data.Electra, response.Metadata, err = decodeJSONResponse(bytes.NewReader(res.body),
			&electra.SignedBeaconBlock{},
		)
<<<<<<< HEAD
	case spec.DataVersionEIP7732:
		response.Data.EIP7732, response.Metadata, err = decodeJSONResponse(bytes.NewReader(res.body),
			&eip7732.SignedBeaconBlock{},
=======
	case spec.DataVersionFulu:
		response.Data.Fulu, response.Metadata, err = decodeJSONResponse(bytes.NewReader(res.body),
			&electra.SignedBeaconBlock{},
>>>>>>> dc292883
		)
	default:
		return nil, fmt.Errorf("unhandled version %s", res.consensusVersion)
	}
	if err != nil {
		return nil, err
	}

	return response, nil
}<|MERGE_RESOLUTION|>--- conflicted
+++ resolved
@@ -157,7 +157,16 @@
 		if err != nil {
 			return nil, errors.Join(errors.New("failed to decode electra signed block contents"), err)
 		}
-<<<<<<< HEAD
+	case spec.DataVersionFulu:
+		response.Data.Fulu = &electra.SignedBeaconBlock{}
+		if s.customSpecSupport {
+			err = dynSSZ.UnmarshalSSZ(response.Data.Fulu, res.body)
+		} else {
+			err = response.Data.Fulu.UnmarshalSSZ(res.body)
+		}
+		if err != nil {
+			return nil, errors.Join(errors.New("failed to decode fulu signed block contents"), err)
+		}
 	case spec.DataVersionEIP7732:
 		response.Data.EIP7732 = &eip7732.SignedBeaconBlock{}
 		if s.customSpecSupport {
@@ -167,17 +176,6 @@
 		}
 		if err != nil {
 			return nil, errors.Join(errors.New("failed to decode eip7732 signed block contents"), err)
-=======
-	case spec.DataVersionFulu:
-		response.Data.Fulu = &electra.SignedBeaconBlock{}
-		if s.customSpecSupport {
-			err = dynSSZ.UnmarshalSSZ(response.Data.Fulu, res.body)
-		} else {
-			err = response.Data.Fulu.UnmarshalSSZ(res.body)
-		}
-		if err != nil {
-			return nil, errors.Join(errors.New("failed to decode fulu signed block contents"), err)
->>>>>>> dc292883
 		}
 	default:
 		return nil, fmt.Errorf("unhandled block version %s", res.consensusVersion)
@@ -219,15 +217,13 @@
 		response.Data.Electra, response.Metadata, err = decodeJSONResponse(bytes.NewReader(res.body),
 			&electra.SignedBeaconBlock{},
 		)
-<<<<<<< HEAD
+	case spec.DataVersionFulu:
+		response.Data.Fulu, response.Metadata, err = decodeJSONResponse(bytes.NewReader(res.body),
+			&electra.SignedBeaconBlock{},
+		)
 	case spec.DataVersionEIP7732:
 		response.Data.EIP7732, response.Metadata, err = decodeJSONResponse(bytes.NewReader(res.body),
 			&eip7732.SignedBeaconBlock{},
-=======
-	case spec.DataVersionFulu:
-		response.Data.Fulu, response.Metadata, err = decodeJSONResponse(bytes.NewReader(res.body),
-			&electra.SignedBeaconBlock{},
->>>>>>> dc292883
 		)
 	default:
 		return nil, fmt.Errorf("unhandled version %s", res.consensusVersion)
