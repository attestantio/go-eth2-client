// Copyright © 2020 - 2024 Attestant Limited.
// Licensed under the Apache License, Version 2.0 (the "License");
// you may not use this file except in compliance with the License.
// You may obtain a copy of the License at
//
//     http://www.apache.org/licenses/LICENSE-2.0
//
// Unless required by applicable law or agreed to in writing, software
// distributed under the License is distributed on an "AS IS" BASIS,
// WITHOUT WARRANTIES OR CONDITIONS OF ANY KIND, either express or implied.
// See the License for the specific language governing permissions and
// limitations under the License.

package http

import (
	"bytes"
	"context"
	"errors"
	"fmt"

	"github.com/attestantio/go-eth2-client/spec/electra"

	client "github.com/attestantio/go-eth2-client"
	"github.com/attestantio/go-eth2-client/api"
	"github.com/attestantio/go-eth2-client/spec"
	"github.com/attestantio/go-eth2-client/spec/altair"
	"github.com/attestantio/go-eth2-client/spec/bellatrix"
	"github.com/attestantio/go-eth2-client/spec/capella"
	"github.com/attestantio/go-eth2-client/spec/deneb"
	"github.com/attestantio/go-eth2-client/spec/phase0"
	dynssz "github.com/pk910/dynamic-ssz"
)

// BeaconState fetches a beacon state.
func (s *Service) BeaconState(ctx context.Context,
	opts *api.BeaconStateOpts,
) (
	*api.Response[*spec.VersionedBeaconState],
	error,
) {
	if err := s.assertIsActive(ctx); err != nil {
		return nil, err
	}
	if opts == nil {
		return nil, client.ErrNoOptions
	}
	if opts.State == "" {
		return nil, errors.Join(errors.New("no state specified"), client.ErrInvalidOptions)
	}

	endpoint := fmt.Sprintf("/eth/v2/debug/beacon/states/%s", opts.State)
	httpResponse, err := s.get(ctx, endpoint, "", &opts.Common, true)
	if err != nil {
		return nil, err
	}

	switch httpResponse.contentType {
	case ContentTypeSSZ:
		return s.beaconStateFromSSZ(ctx, httpResponse)
	case ContentTypeJSON:
		return s.beaconStateFromJSON(httpResponse)
	default:
		return nil, fmt.Errorf("unhandled content type %v", httpResponse.contentType)
	}
}

func (s *Service) beaconStateFromSSZ(ctx context.Context, res *httpResponse) (*api.Response[*spec.VersionedBeaconState], error) {
	response := &api.Response[*spec.VersionedBeaconState]{
		Data: &spec.VersionedBeaconState{
			Version: res.consensusVersion,
		},
		Metadata: metadataFromHeaders(res.headers),
	}

	var dynSSZ *dynssz.DynSsz
	if s.customSpecSupport {
		specs, err := s.Spec(ctx, &api.SpecOpts{})
		if err != nil {
			return nil, errors.Join(errors.New("failed to request specs"), err)
		}

		dynSSZ = dynssz.NewDynSsz(specs.Data)
	}

	var err error
	switch res.consensusVersion {
	case spec.DataVersionPhase0:
		response.Data.Phase0 = &phase0.BeaconState{}
		if s.customSpecSupport {
			err = dynSSZ.UnmarshalSSZ(response.Data.Phase0, res.body)
		} else {
			err = response.Data.Phase0.UnmarshalSSZ(res.body)
		}
		if err != nil {
			return nil, errors.Join(errors.New("failed to decode phase0 beacon state"), err)
		}
	case spec.DataVersionAltair:
		response.Data.Altair = &altair.BeaconState{}
		if s.customSpecSupport {
			err = dynSSZ.UnmarshalSSZ(response.Data.Altair, res.body)
		} else {
			err = response.Data.Altair.UnmarshalSSZ(res.body)
		}
		if err != nil {
			return nil, errors.Join(errors.New("failed to decode altair beacon state"), err)
		}
	case spec.DataVersionBellatrix:
		response.Data.Bellatrix = &bellatrix.BeaconState{}
		if s.customSpecSupport {
			err = dynSSZ.UnmarshalSSZ(response.Data.Bellatrix, res.body)
		} else {
			err = response.Data.Bellatrix.UnmarshalSSZ(res.body)
		}
		if err != nil {
			return nil, errors.Join(errors.New("failed to decode bellatrix beacon state"), err)
		}
	case spec.DataVersionCapella:
		response.Data.Capella = &capella.BeaconState{}
		if s.customSpecSupport {
			err = dynSSZ.UnmarshalSSZ(response.Data.Capella, res.body)
		} else {
			err = response.Data.Capella.UnmarshalSSZ(res.body)
		}
		if err != nil {
			return nil, errors.Join(errors.New("failed to decode capella beacon state"), err)
		}
	case spec.DataVersionDeneb:
		response.Data.Deneb = &deneb.BeaconState{}
		if s.customSpecSupport {
			err = dynSSZ.UnmarshalSSZ(response.Data.Deneb, res.body)
		} else {
			err = response.Data.Deneb.UnmarshalSSZ(res.body)
		}
		if err != nil {
			return nil, errors.Join(errors.New("failed to decode deneb beacon state"), err)
		}
	case spec.DataVersionElectra:
		response.Data.Electra = &electra.BeaconState{}
		if s.customSpecSupport {
			err = dynSSZ.UnmarshalSSZ(response.Data.Electra, res.body)
		} else {
			err = response.Data.Electra.UnmarshalSSZ(res.body)
		}
		if err != nil {
			return nil, errors.Join(errors.New("failed to decode electra beacon state"), err)
		}
<<<<<<< HEAD
	case spec.DataVersionEip7805:
		response.Data.Eip7805 = &electra.BeaconState{}
		if s.customSpecSupport {
			err = dynSSZ.UnmarshalSSZ(response.Data.Eip7805, res.body)
		} else {
			err = response.Data.Eip7805.UnmarshalSSZ(res.body)
		}
		if err != nil {
			return nil, errors.Join(errors.New("failed to decode eip7805 beacon state"), err)
=======
	case spec.DataVersionFulu:
		response.Data.Fulu = &electra.BeaconState{}
		if s.customSpecSupport {
			err = dynSSZ.UnmarshalSSZ(response.Data.Fulu, res.body)
		} else {
			err = response.Data.Fulu.UnmarshalSSZ(res.body)
		}
		if err != nil {
			return nil, errors.Join(errors.New("failed to decode fulu beacon state"), err)
>>>>>>> 1d7c6ee3
		}
	default:
		return nil, fmt.Errorf("unhandled state version %s", res.consensusVersion)
	}

	return response, nil
}

func (*Service) beaconStateFromJSON(res *httpResponse) (*api.Response[*spec.VersionedBeaconState], error) {
	response := &api.Response[*spec.VersionedBeaconState]{
		Data: &spec.VersionedBeaconState{
			Version: res.consensusVersion,
		},
	}

	var err error
	switch res.consensusVersion {
	case spec.DataVersionPhase0:
		response.Data.Phase0, response.Metadata, err = decodeJSONResponse(bytes.NewReader(res.body), &phase0.BeaconState{})
	case spec.DataVersionAltair:
		response.Data.Altair, response.Metadata, err = decodeJSONResponse(bytes.NewReader(res.body), &altair.BeaconState{})
	case spec.DataVersionBellatrix:
		response.Data.Bellatrix, response.Metadata, err = decodeJSONResponse(bytes.NewReader(res.body), &bellatrix.BeaconState{})
	case spec.DataVersionCapella:
		response.Data.Capella, response.Metadata, err = decodeJSONResponse(bytes.NewReader(res.body), &capella.BeaconState{})
	case spec.DataVersionDeneb:
		response.Data.Deneb, response.Metadata, err = decodeJSONResponse(bytes.NewReader(res.body), &deneb.BeaconState{})
	case spec.DataVersionElectra:
		response.Data.Electra, response.Metadata, err = decodeJSONResponse(bytes.NewReader(res.body), &electra.BeaconState{})
<<<<<<< HEAD
	case spec.DataVersionEip7805:
		response.Data.Eip7805, response.Metadata, err = decodeJSONResponse(bytes.NewReader(res.body), &electra.BeaconState{})
=======
	case spec.DataVersionFulu:
		response.Data.Fulu, response.Metadata, err = decodeJSONResponse(bytes.NewReader(res.body), &electra.BeaconState{})
>>>>>>> 1d7c6ee3
	default:
		err = fmt.Errorf("unsupported version %s", res.consensusVersion)
	}
	if err != nil {
		return nil, err
	}

	return response, nil
}<|MERGE_RESOLUTION|>--- conflicted
+++ resolved
@@ -145,7 +145,16 @@
 		if err != nil {
 			return nil, errors.Join(errors.New("failed to decode electra beacon state"), err)
 		}
-<<<<<<< HEAD
+	case spec.DataVersionFulu:
+		response.Data.Fulu = &electra.BeaconState{}
+		if s.customSpecSupport {
+			err = dynSSZ.UnmarshalSSZ(response.Data.Fulu, res.body)
+		} else {
+			err = response.Data.Fulu.UnmarshalSSZ(res.body)
+		}
+		if err != nil {
+			return nil, errors.Join(errors.New("failed to decode fulu beacon state"), err)
+		}
 	case spec.DataVersionEip7805:
 		response.Data.Eip7805 = &electra.BeaconState{}
 		if s.customSpecSupport {
@@ -155,17 +164,6 @@
 		}
 		if err != nil {
 			return nil, errors.Join(errors.New("failed to decode eip7805 beacon state"), err)
-=======
-	case spec.DataVersionFulu:
-		response.Data.Fulu = &electra.BeaconState{}
-		if s.customSpecSupport {
-			err = dynSSZ.UnmarshalSSZ(response.Data.Fulu, res.body)
-		} else {
-			err = response.Data.Fulu.UnmarshalSSZ(res.body)
-		}
-		if err != nil {
-			return nil, errors.Join(errors.New("failed to decode fulu beacon state"), err)
->>>>>>> 1d7c6ee3
 		}
 	default:
 		return nil, fmt.Errorf("unhandled state version %s", res.consensusVersion)
@@ -195,13 +193,10 @@
 		response.Data.Deneb, response.Metadata, err = decodeJSONResponse(bytes.NewReader(res.body), &deneb.BeaconState{})
 	case spec.DataVersionElectra:
 		response.Data.Electra, response.Metadata, err = decodeJSONResponse(bytes.NewReader(res.body), &electra.BeaconState{})
-<<<<<<< HEAD
+	case spec.DataVersionFulu:
+		response.Data.Fulu, response.Metadata, err = decodeJSONResponse(bytes.NewReader(res.body), &electra.BeaconState{})
 	case spec.DataVersionEip7805:
 		response.Data.Eip7805, response.Metadata, err = decodeJSONResponse(bytes.NewReader(res.body), &electra.BeaconState{})
-=======
-	case spec.DataVersionFulu:
-		response.Data.Fulu, response.Metadata, err = decodeJSONResponse(bytes.NewReader(res.body), &electra.BeaconState{})
->>>>>>> 1d7c6ee3
 	default:
 		err = fmt.Errorf("unsupported version %s", res.consensusVersion)
 	}
