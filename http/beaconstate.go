// Copyright © 2020 - 2023 Attestant Limited.
// Licensed under the Apache License, Version 2.0 (the "License");
// you may not use this file except in compliance with the License.
// You may obtain a copy of the License at
//
//     http://www.apache.org/licenses/LICENSE-2.0
//
// Unless required by applicable law or agreed to in writing, software
// distributed under the License is distributed on an "AS IS" BASIS,
// WITHOUT WARRANTIES OR CONDITIONS OF ANY KIND, either express or implied.
// See the License for the specific language governing permissions and
// limitations under the License.

package http

import (
	"bytes"
	"context"
	"fmt"

	"github.com/attestantio/go-eth2-client/api"
	"github.com/attestantio/go-eth2-client/spec"
	"github.com/attestantio/go-eth2-client/spec/altair"
	"github.com/attestantio/go-eth2-client/spec/bellatrix"
	"github.com/attestantio/go-eth2-client/spec/capella"
	"github.com/attestantio/go-eth2-client/spec/deneb"
	"github.com/attestantio/go-eth2-client/spec/phase0"
	"github.com/attestantio/go-eth2-client/spec/verkle"
	"github.com/pkg/errors"
)

<<<<<<< HEAD
type phase0BeaconStateJSON struct {
	Data *phase0.BeaconState `json:"data"`
}

type altairBeaconStateJSON struct {
	Data *altair.BeaconState `json:"data"`
}

type bellatrixBeaconStateJSON struct {
	Data *bellatrix.BeaconState `json:"data"`
}

type capellaBeaconStateJSON struct {
	Data *capella.BeaconState `json:"data"`
}

type denebBeaconStateJSON struct {
	Data *deneb.BeaconState `json:"data"`
}

type verkleBeaconStateJSON struct {
	Data *verkle.BeaconState `json:"data"`
}

=======
>>>>>>> de3582f2
// BeaconState fetches a beacon state.
func (s *Service) BeaconState(ctx context.Context,
	opts *api.BeaconStateOpts,
) (
	*api.Response[*spec.VersionedBeaconState],
	error,
) {
	if opts == nil {
		return nil, errors.New("no options specified")
	}
	if opts.State == "" {
		return nil, errors.New("no state specified")
	}

	url := fmt.Sprintf("/eth/v2/debug/beacon/states/%s", opts.State)
	httpResponse, err := s.get(ctx, url, &opts.Common)
	if err != nil {
		return nil, err
	}

	switch httpResponse.contentType {
	case ContentTypeSSZ:
		return s.beaconStateFromSSZ(httpResponse)
	case ContentTypeJSON:
		return s.beaconStateFromJSON(httpResponse)
	default:
		return nil, fmt.Errorf("unhandled content type %v", httpResponse.contentType)
	}
}

func (s *Service) beaconStateFromSSZ(res *httpResponse) (*api.Response[*spec.VersionedBeaconState], error) {
	response := &api.Response[*spec.VersionedBeaconState]{
		Data: &spec.VersionedBeaconState{
			Version: res.consensusVersion,
		},
		Metadata: metadataFromHeaders(res.headers),
	}

	switch res.consensusVersion {
	case spec.DataVersionPhase0:
		response.Data.Phase0 = &phase0.BeaconState{}
		if err := response.Data.Phase0.UnmarshalSSZ(res.body); err != nil {
			return nil, errors.Wrap(err, "failed to decode phase0 beacon state")
		}
	case spec.DataVersionAltair:
		response.Data.Altair = &altair.BeaconState{}
		if err := response.Data.Altair.UnmarshalSSZ(res.body); err != nil {
			return nil, errors.Wrap(err, "failed to decode altair beacon state")
		}
	case spec.DataVersionBellatrix:
		response.Data.Bellatrix = &bellatrix.BeaconState{}
		if err := response.Data.Bellatrix.UnmarshalSSZ(res.body); err != nil {
			return nil, errors.Wrap(err, "failed to decode bellatrix beacon state")
		}
	case spec.DataVersionCapella:
		response.Data.Capella = &capella.BeaconState{}
		if err := response.Data.Capella.UnmarshalSSZ(res.body); err != nil {
			return nil, errors.Wrap(err, "failed to decode capella beacon state")
		}
	case spec.DataVersionDeneb:
		response.Data.Deneb = &deneb.BeaconState{}
		if err := response.Data.Deneb.UnmarshalSSZ(res.body); err != nil {
			return nil, errors.Wrap(err, "failed to decode deneb beacon state")
		}
	case spec.DataVersionVerkle:
		state.Verkle = &verkle.BeaconState{}
		if err := state.Verkle.UnmarshalSSZ(res.body); err != nil {
			return nil, errors.Wrap(err, "failed to decode verkle beacon state")
		}
	default:
		return nil, fmt.Errorf("unhandled state version %s", res.consensusVersion)
	}

	return response, nil
}

func (s *Service) beaconStateFromJSON(res *httpResponse) (*api.Response[*spec.VersionedBeaconState], error) {
	response := &api.Response[*spec.VersionedBeaconState]{
		Data: &spec.VersionedBeaconState{
			Version: res.consensusVersion,
		},
	}

	var err error
	switch res.consensusVersion {
	case spec.DataVersionPhase0:
		response.Data.Phase0, response.Metadata, err = decodeJSONResponse(bytes.NewReader(res.body), &phase0.BeaconState{})
	case spec.DataVersionAltair:
		response.Data.Altair, response.Metadata, err = decodeJSONResponse(bytes.NewReader(res.body), &altair.BeaconState{})
	case spec.DataVersionBellatrix:
		response.Data.Bellatrix, response.Metadata, err = decodeJSONResponse(bytes.NewReader(res.body), &bellatrix.BeaconState{})
	case spec.DataVersionCapella:
		response.Data.Capella, response.Metadata, err = decodeJSONResponse(bytes.NewReader(res.body), &capella.BeaconState{})
	case spec.DataVersionDeneb:
<<<<<<< HEAD
		var resp denebBeaconStateJSON
		if err := json.NewDecoder(reader).Decode(&resp); err != nil {
			return nil, errors.Wrap(err, "failed to parse deneb beacon state")
		}
		state.Deneb = resp.Data
	case spec.DataVersionVerkle:
		var resp verkleBeaconStateJSON
		if err := json.NewDecoder(reader).Decode(&resp); err != nil {
			return nil, errors.Wrap(err, "failed to parse verkle beacon state")
		}
		state.Verkle = resp.Data
=======
		response.Data.Deneb, response.Metadata, err = decodeJSONResponse(bytes.NewReader(res.body), &deneb.BeaconState{})
	default:
		err = fmt.Errorf("unsupported version %s", res.consensusVersion)
	}
	if err != nil {
		return nil, err
>>>>>>> de3582f2
	}

	return response, nil
}<|MERGE_RESOLUTION|>--- conflicted
+++ resolved
@@ -29,33 +29,6 @@
 	"github.com/pkg/errors"
 )
 
-<<<<<<< HEAD
-type phase0BeaconStateJSON struct {
-	Data *phase0.BeaconState `json:"data"`
-}
-
-type altairBeaconStateJSON struct {
-	Data *altair.BeaconState `json:"data"`
-}
-
-type bellatrixBeaconStateJSON struct {
-	Data *bellatrix.BeaconState `json:"data"`
-}
-
-type capellaBeaconStateJSON struct {
-	Data *capella.BeaconState `json:"data"`
-}
-
-type denebBeaconStateJSON struct {
-	Data *deneb.BeaconState `json:"data"`
-}
-
-type verkleBeaconStateJSON struct {
-	Data *verkle.BeaconState `json:"data"`
-}
-
-=======
->>>>>>> de3582f2
 // BeaconState fetches a beacon state.
 func (s *Service) BeaconState(ctx context.Context,
 	opts *api.BeaconStateOpts,
@@ -121,8 +94,8 @@
 			return nil, errors.Wrap(err, "failed to decode deneb beacon state")
 		}
 	case spec.DataVersionVerkle:
-		state.Verkle = &verkle.BeaconState{}
-		if err := state.Verkle.UnmarshalSSZ(res.body); err != nil {
+		response.Data.Verkle = &verkle.BeaconState{}
+		if err := response.Data.Verkle.UnmarshalSSZ(res.body); err != nil {
 			return nil, errors.Wrap(err, "failed to decode verkle beacon state")
 		}
 	default:
@@ -150,26 +123,14 @@
 	case spec.DataVersionCapella:
 		response.Data.Capella, response.Metadata, err = decodeJSONResponse(bytes.NewReader(res.body), &capella.BeaconState{})
 	case spec.DataVersionDeneb:
-<<<<<<< HEAD
-		var resp denebBeaconStateJSON
-		if err := json.NewDecoder(reader).Decode(&resp); err != nil {
-			return nil, errors.Wrap(err, "failed to parse deneb beacon state")
-		}
-		state.Deneb = resp.Data
+		response.Data.Deneb, response.Metadata, err = decodeJSONResponse(bytes.NewReader(res.body), &deneb.BeaconState{})
 	case spec.DataVersionVerkle:
-		var resp verkleBeaconStateJSON
-		if err := json.NewDecoder(reader).Decode(&resp); err != nil {
-			return nil, errors.Wrap(err, "failed to parse verkle beacon state")
-		}
-		state.Verkle = resp.Data
-=======
-		response.Data.Deneb, response.Metadata, err = decodeJSONResponse(bytes.NewReader(res.body), &deneb.BeaconState{})
+		response.Data.Verkle, response.Metadata, err = decodeJSONResponse(bytes.NewReader(res.body), &verkle.BeaconState{})
 	default:
 		err = fmt.Errorf("unsupported version %s", res.consensusVersion)
 	}
 	if err != nil {
 		return nil, err
->>>>>>> de3582f2
 	}
 
 	return response, nil
